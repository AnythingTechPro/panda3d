""" This module is used to build a "Package", a collection of files
within a Panda3D Multifile, which can be easily be downloaded and/or
patched onto a client machine, for the purpose of running a large
application. """

__all__ = ["Packager", "PackagerError", "OutsideOfPackageError", "ArgumentError"]

# Important to import panda3d first, to avoid naming conflicts with
# Python's "string" and "Loader" names that are imported later.
from panda3d.core import *
import sys
import os
import glob
import string
import types
<<<<<<< HEAD
import getpass
=======
import platform
>>>>>>> 5b4b6ced
import struct
import subprocess
import copy
from direct.p3d.FileSpec import FileSpec
from direct.p3d.SeqValue import SeqValue
from direct.p3d.HostInfo import HostInfo
from direct.showbase import Loader
from direct.showbase import AppRunnerGlobal
from direct.showutil import FreezeTool
from direct.directnotify.DirectNotifyGlobal import *

vfs = VirtualFileSystem.getGlobalPtr()

class PackagerError(StandardError):
    pass

class OutsideOfPackageError(PackagerError):
    pass

class ArgumentError(PackagerError):
    pass

class Packager:
    notify = directNotify.newCategory("Packager")

    class PackFile:
        def __init__(self, package, filename,
                     newName = None, deleteTemp = False,
                     explicit = False, compress = None, extract = None,
                     text = None, unprocessed = None,
                     executable = None, dependencyDir = None,
                     platformSpecific = None, required = False):
            assert isinstance(filename, Filename)
            self.filename = Filename(filename)
            self.newName = newName
            self.deleteTemp = deleteTemp
            self.explicit = explicit
            self.compress = compress
            self.extract = extract
            self.text = text
            self.unprocessed = unprocessed
            self.executable = executable
            self.dependencyDir = dependencyDir
            self.platformSpecific = platformSpecific
            self.required = required

            if not self.newName:
                self.newName = str(self.filename)

            ext = Filename(self.newName).getExtension()
            if ext == 'pz':
                # Strip off a .pz extension; we can compress files
                # within the Multifile without it.
                filename = Filename(self.newName)
                filename.setExtension('')
                self.newName = str(filename)
                ext = Filename(self.newName).getExtension()
                if self.compress is None:
                    self.compress = True

            packager = package.packager
            if self.compress is None:
                self.compress = (ext not in packager.uncompressibleExtensions and ext not in packager.imageExtensions)

            if self.executable is None:
                self.executable = (ext in packager.executableExtensions)

            if self.executable and self.dependencyDir is None:
                # By default, install executable dependencies in the
                # root directory, which is the one that's added to PATH.
                self.dependencyDir = ''

            if self.extract is None:
                self.extract = self.executable or (ext in packager.extractExtensions)
            if self.platformSpecific is None:
                self.platformSpecific = self.executable or (ext in packager.platformSpecificExtensions)

            if self.unprocessed is None:
                self.unprocessed = self.executable or (ext in packager.unprocessedExtensions)

            if self.executable:
                # Look up the filename along the system PATH, if necessary.
                if not packager.resolveLibrary(self.filename):
                    # If it wasn't found, try looking it up under its
                    # basename only.  Sometimes a Mac user will copy
                    # the library file out of a framework and put that
                    # along the PATH, instead of the framework itself.
                    basename = Filename(self.filename.getBasename())
                    if packager.resolveLibrary(basename):
                        self.filename = basename

            if ext in packager.textExtensions and not self.executable:
                self.filename.setText()
            else:
                self.filename.setBinary()

            # Convert the filename to an unambiguous filename for
            # searching.
            self.filename.makeTrueCase()
            if self.filename.exists() or not self.filename.isLocal():
                self.filename.makeCanonical()

        def isExcluded(self, package):
            """ Returns true if this file should be excluded or
            skipped, false otherwise. """

            if self.newName.lower() in package.skipFilenames:
                return True

            if not self.explicit:
                # Make sure it's not one of our auto-excluded system
                # files.  (But only make this check if this file was
                # not explicitly added.)

                basename = Filename(self.newName).getBasename()
                if not package.packager.caseSensitive:
                    basename = basename.lower()
                if basename in package.packager.excludeSystemFiles:
                    return True
                for exclude in package.packager.excludeSystemGlobs:
                    if exclude.matches(basename):
                        return True

                # Also check if it was explicitly excluded.  As above,
                # omit this check for an explicitly-added file: if you
                # both include and exclude a file, the file is
                # included.
                for exclude in package.excludedFilenames:
                    if exclude.matches(self.filename):
                        return True

                # A platform-specific file is implicitly excluded from
                # not-platform-specific packages.
                if self.platformSpecific and package.platformSpecificConfig is False:
                    return True

            return False

    class ExcludeFilename:
        def __init__(self, packager, filename, caseSensitive):
            self.packager = packager
            self.localOnly = (not filename.getDirname())
            if not self.localOnly:
                filename = Filename(filename)
                filename.makeCanonical()
            self.glob = GlobPattern(str(filename))

            if self.packager.platform.startswith('win'):
                self.glob.setCaseSensitive(False)
            elif self.packager.platform.startswith('osx'):
                self.glob.setCaseSensitive(False)

        def matches(self, filename):
            if self.localOnly:
                return self.glob.matches(filename.getBasename())
            else:
                return self.glob.matches(str(filename))

    class PackageEntry:
        """ This corresponds to a <package> entry in the contents.xml
        file. """

        def __init__(self):
            # The "seq" value increments automatically with each publish.
            self.packageSeq = SeqValue()

            # The "set_ver" value is optionally specified in the pdef
            # file and does not change unless the user says it does.
            self.packageSetVer = SeqValue()

        def getKey(self):
            """ Returns a tuple used for sorting the PackageEntry
            objects uniquely per package. """
            return (self.packageName, self.platform or "", self.version or "")

        def fromFile(self, packageName, platform, version, solo, perPlatform,
                     installDir, descFilename, importDescFilename):
            self.packageName = packageName
            self.platform = platform
            self.version = version
            self.solo = solo
            self.perPlatform = perPlatform

            self.descFile = FileSpec()
            self.descFile.fromFile(installDir, descFilename)

            self.importDescFile = None
            if importDescFilename:
                self.importDescFile = FileSpec()
                self.importDescFile.fromFile(installDir, importDescFilename)

        def loadXml(self, xpackage):
            self.packageName = xpackage.Attribute('name')
            self.platform = xpackage.Attribute('platform')
            self.version = xpackage.Attribute('version')
            solo = xpackage.Attribute('solo')
            self.solo = int(solo or '0')
            perPlatform = xpackage.Attribute('per_platform')
            self.perPlatform = int(perPlatform or '0')

            self.packageSeq = SeqValue()
            self.packageSeq.loadXml(xpackage, 'seq')

            self.packageSetVer = SeqValue()
            self.packageSetVer.loadXml(xpackage, 'set_ver')

            self.descFile = FileSpec()
            self.descFile.loadXml(xpackage)

            self.importDescFile = None
            ximport = xpackage.FirstChildElement('import')
            if ximport:
                self.importDescFile = FileSpec()
                self.importDescFile.loadXml(ximport)


        def makeXml(self):
            """ Returns a new TiXmlElement. """
            xpackage = TiXmlElement('package')
            xpackage.SetAttribute('name', self.packageName)
            if self.platform:
                xpackage.SetAttribute('platform', self.platform)
            if self.version:
                xpackage.SetAttribute('version', self.version)
            if self.solo:
                xpackage.SetAttribute('solo', '1')
            if self.perPlatform:
                xpackage.SetAttribute('per_platform', '1')

            self.packageSeq.storeXml(xpackage, 'seq')
            self.packageSetVer.storeXml(xpackage, 'set_ver')
            self.descFile.storeXml(xpackage)

            if self.importDescFile:
                ximport = TiXmlElement('import')
                self.importDescFile.storeXml(ximport)
                xpackage.InsertEndChild(ximport)

            return xpackage

    class HostEntry:
        def __init__(self, url = None, downloadUrl = None,
                     descriptiveName = None, hostDir = None,
                     mirrors = None):
            self.url = url
            self.downloadUrl = downloadUrl
            self.descriptiveName = descriptiveName
            self.hostDir = hostDir
            self.mirrors = mirrors or []
            self.altHosts = {}

        def loadXml(self, xhost, packager):
            self.url = xhost.Attribute('url')
            self.downloadUrl = xhost.Attribute('download_url')
            self.descriptiveName = xhost.Attribute('descriptive_name')
            self.hostDir = xhost.Attribute('host_dir')
            self.mirrors = []
            xmirror = xhost.FirstChildElement('mirror')
            while xmirror:
                url = xmirror.Attribute('url')
                self.mirrors.append(url)
                xmirror = xmirror.NextSiblingElement('mirror')

            xalthost = xhost.FirstChildElement('alt_host')
            while xalthost:
                url = xalthost.Attribute('url')
                he = packager.addHost(url)
                he.loadXml(xalthost, packager)
                xalthost = xalthost.NextSiblingElement('alt_host')

        def makeXml(self, packager = None):
            """ Returns a new TiXmlElement. """
            xhost = TiXmlElement('host')
            xhost.SetAttribute('url', self.url)
            if self.downloadUrl and self.downloadUrl != self.url:
                xhost.SetAttribute('download_url', self.downloadUrl)
            if self.descriptiveName:
                xhost.SetAttribute('descriptive_name', self.descriptiveName)
            if self.hostDir:
                xhost.SetAttribute('host_dir', self.hostDir)

            for mirror in self.mirrors:
                xmirror = TiXmlElement('mirror')
                xmirror.SetAttribute('url', mirror)
                xhost.InsertEndChild(xmirror)

            if packager:
                altHosts = sorted(self.altHosts.items())
                for keyword, alt in altHosts:
                    he = packager.hosts.get(alt, None)
                    if he:
                        xalthost = he.makeXml()
                        xalthost.SetValue('alt_host')
                        xalthost.SetAttribute('keyword', keyword)
                        xhost.InsertEndChild(xalthost)

            return xhost


    class Package:
        """ This is the full information on a particular package we
        are constructing.  Don't confuse it with PackageEntry, above,
        which contains only the information found in the toplevel
        contents.xml file."""

        def __init__(self, packageName, packager):
            self.packageName = packageName
            self.packager = packager
            self.notify = packager.notify

            # The platform is initially None until we know the file is
            # platform-specific.
            self.platform = None

            # This is always true on modern packages.
            self.perPlatform = True

            # The arch string, though, is pre-loaded from the system
            # arch string, so we can sensibly call otool.
            self.arch = self.packager.arch

            self.version = None
            self.host = None
            self.p3dApplication = False
            self.solo = False
            self.compressionLevel = 0
            self.importedMapsDir = 'imported_maps'
            self.mainModule = None
            self.signParams = []
            self.requires = []

            # This may be set explicitly in the pdef file to a
            # particular sequence value.
            self.packageSetVer = SeqValue()

            # This is the set of config variables assigned to the
            # package.
            self.configs = {}

            # This is the set of files and modules, already included
            # by required packages, that we can skip.
            self.skipFilenames = {}
            self.skipModules = {}

            # This is a list of ExcludeFilename objects, representing
            # the files that have been explicitly excluded.
            self.excludedFilenames = []

            # This is the list of files we will be adding, and a pair
            # of cross references.
            self.files = []
            self.sourceFilenames = {}
            self.targetFilenames = {}

            # This is the set of files and modules that are
            # required and may not be excluded from the package.
            self.requiredFilenames = []
            self.requiredModules = []

            # A list of required packages that were missing.
            self.missingPackages = []

            # This records the current list of modules we have added so
            # far.
            self.freezer = FreezeTool.Freezer(platform = self.packager.platform)
            self.freezer.storePythonSource = self.packager.storePythonSource

            # Map of extensions to files to number (ignored by dir)
            self.ignoredDirFiles = {}

        def close(self):
            """ Writes out the contents of the current package.  Returns True
            if the package was constructed successfully, False if one or more
            required files or modules are missing. """

            if not self.p3dApplication and not self.packager.allowPackages:
                message = 'Cannot generate packages without an installDir; use -i'
                raise PackagerError, message

            if self.ignoredDirFiles:
                exts = sorted(self.ignoredDirFiles.keys())
                total = sum([x for x in self.ignoredDirFiles.values()])
                self.notify.warning("excluded %s files not marked for inclusion: %s" \
                                    % (total, ", ".join(["'" + ext + "'" for ext in exts])))
                
            if not self.host:
                self.host = self.packager.host

            # Check the version config variable.
            version = self.configs.get('version', None)
            if version is not None:
                self.version = version
                del self.configs['version']

            # Check the platform_specific config variable.  This has
            # only three settings: None (unset), True, or False.
            self.platformSpecificConfig = self.configs.get('platform_specific', None)
            if self.platformSpecificConfig is not None:
                # First, convert it to an int, in case it's "0" or "1".
                try:
                    self.platformSpecificConfig = int(self.platformSpecificConfig)
                except ValueError:
                    pass
                # Then, make it a bool.
                self.platformSpecificConfig = bool(self.platformSpecificConfig)
                del self.configs['platform_specific']

            # A special case when building the "panda3d" package.  We
            # enforce that the version number matches what we've been
            # compiled with.
            if self.packageName == 'panda3d':
                if self.version is None:
                    self.version = PandaSystem.getPackageVersionString()

                if self.version != PandaSystem.getPackageVersionString():
                    message = 'mismatched Panda3D version: requested %s, but Panda3D is built as %s' % (self.version, PandaSystem.getPackageVersionString())
                    raise PackagerError, message

                if self.host != PandaSystem.getPackageHostUrl():
                    message = 'mismatched Panda3D host: requested %s, but Panda3D is built as %s' % (self.host, PandaSystem.getPackageHostUrl())
                    raise PackagerError, message

            if self.p3dApplication:
                # Default compression level for an app.
                self.compressionLevel = 6

                # Every p3dapp requires panda3d.
                if 'panda3d' not in [p.packageName for p in self.requires]:
                    assert not self.packager.currentPackage
                    self.packager.currentPackage = self
                    self.packager.do_require('panda3d')
                    self.packager.currentPackage = None

                # If this flag is set, enable allow_python_dev.
                if self.packager.allowPythonDev:
                    self.configs['allow_python_dev'] = True

            if not self.p3dApplication and not self.version:
                # If we don't have an implicit version, inherit the
                # version from the 'panda3d' package on our require
                # list.
                for p2 in self.requires:
                    if p2.packageName == 'panda3d' and p2.version:
                        self.version = p2.version
                        break

            if self.solo:
                result = self.installSolo()
            else:
                result = self.installMultifile()

            if self.p3dApplication:
                allowPythonDev = self.configs.get('allow_python_dev', 0)
                if int(allowPythonDev):
                    print("\n*** Generating %s.p3d with allow_python_dev enabled ***\n" % (self.packageName))

            return result


        def considerPlatform(self):
            # Check to see if any of the files are platform-specific,
            # making the overall package platform-specific.

            platformSpecific = self.platformSpecificConfig
            for file in self.files:
                if file.isExcluded(self):
                    # Skip this file.
                    continue
                if file.platformSpecific:
                    platformSpecific = True

            if platformSpecific and self.platformSpecificConfig is not False:
                if not self.platform:
                    self.platform = self.packager.platform

            if self.platform and self.platform.startswith('osx_'):
                # Get the OSX "arch" specification.
                self.arch = self.platform[4:]


        def installMultifile(self):
            """ Installs the package, either as a p3d application, or
            as a true package.  Either is implemented with a
            Multifile. """

            if self.missingPackages:
                missing = ', '.join([name for name, version in self.missingPackages])
                self.notify.warning("Cannot build package %s due to missing dependencies: %s" % (self.packageName, missing))
                self.cleanup()
                return False

            self.multifile = Multifile()

            # Write the multifile to a temporary filename until we
            # know enough to determine the output filename.
            multifileFilename = Filename.temporary('', self.packageName + '.', '.mf')
            self.multifile.openReadWrite(multifileFilename)

            if self.p3dApplication:
                # p3d files should be tagged to make them executable.
                self.multifile.setHeaderPrefix('#! /usr/bin/env panda3d\n')
            else:
                # Package multifiles might be patched, and therefore
                # don't want to record an internal timestamp, which
                # would make patching less efficient.
                self.multifile.setRecordTimestamp(False)

            # Make sure that all required files are present.
            missing = []
            for file in self.requiredFilenames:
                if file not in self.files or file.isExcluded(self):
                    missing.append(file.filename.getBasename())
            if len(missing) > 0:
                self.notify.warning("Cannot build package %s, missing required files: %r" % (self.packageName, missing))
                self.cleanup()
                return False

            self.extracts = []
            self.components = []

            # Add the explicit py files that were requested by the
            # pdef file.  These get turned into Python modules.
            for file in self.files:
                if file.isExcluded(self):
                    # Skip this file.
                    continue
                if file.unprocessed:
                    # Unprocessed files get dealt with below.
                    continue

                ext = Filename(file.newName).getExtension()
                if ext == 'dc':
                    # Add the modules named implicitly in the dc file.
                    self.addDcImports(file)

                elif ext == 'py':
                    self.addPyFile(file)

            # Add the main module, if any.
            if not self.mainModule and self.p3dApplication:
                message = 'No main_module specified for application %s' % (self.packageName)
                raise PackagerError, message
            if self.mainModule:
                moduleName, newName = self.mainModule
                if newName not in self.freezer.modules:
                    self.freezer.addModule(moduleName, newName = newName)

            # Now all module files have been added.  Exclude modules
            # already imported in a required package, and not
            # explicitly included by this package.
            for moduleName, mdef in self.skipModules.items():
                if moduleName not in self.freezer.modules:
                    self.freezer.excludeModule(
                        moduleName, allowChildren = mdef.allowChildren,
                        forbid = mdef.forbid, fromSource = 'skip')

            # Pick up any unfrozen Python files.
            self.freezer.done()

            # But first, make sure that all required modules are present.
            missing = []
            moduleDict = dict(self.freezer.getModuleDefs()).keys()
            for module in self.requiredModules:
                if module not in moduleDict:
                    missing.append(module)
            if len(missing) > 0:
                self.notify.warning("Cannot build package %s, missing required modules: %r" % (self.packageName, missing))
                self.cleanup()
                return False

            # OK, we can add it.
            self.freezer.addToMultifile(self.multifile, self.compressionLevel)
            self.addExtensionModules()

            # Add known module names.
            self.moduleNames = {}
            modules = sorted(self.freezer.modules.items())
            for newName, mdef in modules:
                if mdef.guess:
                    # Not really a module.
                    continue

                if mdef.fromSource == 'skip':
                    # This record already appeared in a required
                    # module; don't repeat it now.
                    continue

                if mdef.exclude and mdef.implicit:
                    # Don't bother mentioning implicitly-excluded
                    # (i.e. missing) modules.
                    continue

                #if newName == '__main__':
                #    # Ignore this special case.
                #    continue

                self.moduleNames[newName] = mdef

                xmodule = TiXmlElement('module')
                xmodule.SetAttribute('name', newName)
                if mdef.exclude:
                    xmodule.SetAttribute('exclude', '1')
                if mdef.forbid:
                    xmodule.SetAttribute('forbid', '1')
                if mdef.exclude and mdef.allowChildren:
                    xmodule.SetAttribute('allowChildren', '1')
                self.components.append(('m', newName.lower(), xmodule))

            # Now look for implicit shared-library dependencies.
            if self.packager.platform.startswith('win'):
                self.__addImplicitDependenciesWindows()
            elif self.packager.platform.startswith('osx'):
                self.__addImplicitDependenciesOSX()
            else:
                self.__addImplicitDependenciesPosix()

            # Now add all the real, non-Python files (except model
            # files).  This will include the extension modules we just
            # discovered above.
            for file in self.files:
                if file.isExcluded(self):
                    # Skip this file.
                    continue
                ext = Filename(file.newName).getExtension()
                if file.unprocessed:
                    # Add an unprocessed file verbatim.
                    self.addComponent(file)
                elif ext == 'py':
                    # Already handled, above.
                    pass
                elif file.isExcluded(self):
                    # Skip this file.
                    pass
                elif ext == 'egg' or ext == 'bam':
                    # Skip model files this pass.
                    pass
                elif ext == 'dc':
                    # dc files get a special treatment.
                    self.addDcFile(file)
                elif ext == 'prc':
                    # So do prc files.
                    self.addPrcFile(file)
                else:
                    # Any other file.
                    self.addComponent(file)

            # Now add the model files.  It's important to add these
            # after we have added all of the texture files, so we can
            # determine which textures need to be implicitly pulled
            # in.

            # We walk through a copy of the files list, since we might
            # be adding more files (textures) to this list as we
            # discover them in model files referenced in this list.
            for file in self.files[:]:
                if file.isExcluded(self):
                    # Skip this file.
                    continue
                ext = Filename(file.newName).getExtension()
                if file.unprocessed:
                    # Already handled, above.
                    pass
                elif ext == 'py':
                    # Already handled, above.
                    pass
                elif file.isExcluded(self):
                    # Skip this file.
                    pass
                elif ext == 'egg':
                    self.addEggFile(file)
                elif ext == 'bam':
                    self.addBamFile(file)
                else:
                    # Handled above.
                    pass

            # Check to see if we should be platform-specific.
            self.considerPlatform()

            # Now that we've processed all of the component files,
            # (and set our platform if necessary), we can generate the
            # output filename and write the output files.

            self.packageBasename = self.packageName
            packageDir = self.packageName
            if self.version:
                self.packageBasename += '.' + self.version
                packageDir += '/' + self.version
            if self.platform:
                self.packageBasename += '.' + self.platform
                packageDir += '/' + self.platform

            self.packageDesc = self.packageBasename + '.xml'
            self.packageImportDesc = self.packageBasename + '.import.xml'
            if self.p3dApplication:
                self.packageBasename += self.packager.p3dSuffix
                self.packageBasename += '.p3d'
                packageDir = ''
            else:
                self.packageBasename += '.mf'
                packageDir += '/'

            self.packageDir = packageDir
            self.packageFilename = packageDir + self.packageBasename
            self.packageDesc = packageDir + self.packageDesc
            self.packageImportDesc = packageDir + self.packageImportDesc

            print("Generating %s" % (self.packageFilename))

            if self.p3dApplication:
                self.packageFullpath = Filename(self.packager.p3dInstallDir, self.packageFilename)
                self.packageFullpath.makeDir()
                self.makeP3dInfo()
            else:
                self.packageFullpath = Filename(self.packager.installDir, self.packageFilename)
                self.packageFullpath.makeDir()

            self.multifile.repack()

            # Also sign the multifile before we close it.
            for certificate, chain, pkey, password in self.signParams:
                self.multifile.addSignature(certificate, chain or '', pkey or '', password or '')

            self.multifile.close()

            if not multifileFilename.renameTo(self.packageFullpath):
                self.notify.error("Cannot move %s to %s" % (multifileFilename, self.packageFullpath))

            if self.p3dApplication:
                # No patches for an application; just move it into place.
                # Make the application file executable.
                os.chmod(self.packageFullpath.toOsSpecific(), 0o755)
            else:
                self.readDescFile()
                self.packageSeq += 1
                self.perPlatform = True  # always true on modern packages.
                self.compressMultifile()
                self.writeDescFile()
                self.writeImportDescFile()

                # Now that we've written out the desc file, we don't
                # need to keep around the uncompressed archive
                # anymore.
                self.packageFullpath.unlink()

                # Replace or add the entry in the contents.
                pe = Packager.PackageEntry()
                pe.fromFile(self.packageName, self.platform, self.version,
                            False, self.perPlatform, self.packager.installDir,
                            self.packageDesc, self.packageImportDesc)
                pe.packageSeq = self.packageSeq
                pe.packageSetVer = self.packageSetVer

                self.packager.contents[pe.getKey()] = pe
                self.packager.contentsChanged = True

            self.cleanup()
            return True

        def installSolo(self):
            """ Installs the package as a "solo", which means we
            simply copy the one file into the install directory.  This
            is primarily intended for the "coreapi" plugin, which is
            just a single dll and a jpg file; but it can support other
            kinds of similar "solo" packages as well. """

            self.considerPlatform()
            self.perPlatform = False  # Not true on "solo" packages.

            packageDir = self.packageName
            if self.platform:
                packageDir += '/' + self.platform
            if self.version:
                packageDir += '/' + self.version

            if not self.packager.allowPackages:
                message = 'Cannot generate packages without an installDir; use -i'
                raise PackagerError, message

            installPath = Filename(self.packager.installDir, packageDir)
            # Remove any files already in the installPath.
            origFiles = vfs.scanDirectory(installPath)
            if origFiles:
                for origFile in origFiles:
                    origFile.getFilename().unlink()

            files = []
            for file in self.files:
                if file.isExcluded(self):
                    # Skip this file.
                    continue
                files.append(file)

            if not files:
                # No files, never mind.
                return

            if len(files) != 1:
                raise PackagerError, 'Multiple files in "solo" package %s' % (self.packageName)

            Filename(installPath, '').makeDir()

            file = files[0]
            targetPath = Filename(installPath, file.newName)
            targetPath.setBinary()
            file.filename.setBinary()
            if not file.filename.copyTo(targetPath):
                self.notify.warning("Could not copy %s to %s" % (
                    file.filename, targetPath))

            # Replace or add the entry in the contents.
            pe = Packager.PackageEntry()
            pe.fromFile(self.packageName, self.platform, self.version,
                        True, self.perPlatform, self.packager.installDir,
                        Filename(packageDir, file.newName), None)
            peOrig = self.packager.contents.get(pe.getKey(), None)
            if peOrig:
                pe.packageSeq = peOrig.packageSeq + 1
                pe.packageSetVer = peOrig.packageSetVer
            if self.packageSetVer:
                pe.packageSetVer = self.packageSetVer

            self.packager.contents[pe.getKey()] = pe
            self.packager.contentsChanged = True

            # Hack for coreapi package, to preserve backward compatibility
            # with old versions of the runtime, which still called the
            # 32-bit Windows platform "win32".
            if self.packageName == "coreapi" and self.platform == "win_i386":
                pe2 = copy.copy(pe)
                pe2.platform = "win32"
                self.packager.contents[pe2.getKey()] = pe2

            self.cleanup()
            return True

        def cleanup(self):
            # Now that all the files have been packed, we can delete
            # the temporary files.
            for file in self.files:
                if file.deleteTemp:
                    file.filename.unlink()

        def addFile(self, *args, **kw):
            """ Adds the named file to the package.  Returns the file
            object, or None if it was not added by this call. """

            file = Packager.PackFile(self, *args, **kw)
            if file.filename in self.sourceFilenames:
                # Don't bother, it's already here.
                return None

            lowerName = file.newName.lower()
            if lowerName in self.targetFilenames:
                # Another file is already in the same place.
                file2 = self.targetFilenames[lowerName]
                self.packager.notify.warning(
                    "%s is shadowing %s" % (file2.filename, file.filename))
                return None

            self.sourceFilenames[file.filename] = file
            if file.required:
                self.requiredFilenames.append(file)

            if file.text is None and not file.filename.exists():
                if not file.isExcluded(self):
                    self.packager.notify.warning("No such file: %s" % (file.filename))
                return None

            self.files.append(file)
            self.targetFilenames[lowerName] = file

            return file

        def excludeFile(self, filename):
            """ Excludes the named file (or glob pattern) from the
            package. """
            xfile = Packager.ExcludeFilename(self.packager, filename, self.packager.caseSensitive)
            self.excludedFilenames.append(xfile)

        def __addImplicitDependenciesWindows(self):
            """ Walks through the list of files, looking for dll's and
            exe's that might include implicit dependencies on other
            dll's and assembly manifests.  Tries to determine those
            dependencies, and adds them back into the filelist. """

            # We walk through the list as we modify it.  That's OK,
            # because we want to follow the transitive closure of
            # dependencies anyway.
            for file in self.files:
                if not file.executable:
                    continue

                if file.isExcluded(self):
                    # Skip this file.
                    continue

                if file.filename.getExtension().lower() == "manifest":
                    filenames = self.__parseManifest(file.filename)
                    if filenames is None:
                        self.notify.warning("Unable to determine dependent assemblies from %s" % (file.filename))
                        continue

                else:
                    tempFile = Filename.temporary('', 'p3d_', '.txt')
                    command = 'dumpbin /dependents "%s" >"%s"' % (
                        file.filename.toOsSpecific(),
                        tempFile.toOsSpecific())
                    try:
                        os.system(command)
                    except:
                        pass
                    filenames = None

                    if tempFile.exists():
                        filenames = self.__parseDependenciesWindows(tempFile)
                        tempFile.unlink()
                    if filenames is None:
                        self.notify.warning("Unable to determine dependencies from %s" % (file.filename))
                        filenames = []

                    # Extract the manifest file so we can figure out
                    # the dependent assemblies.
                    tempFile = Filename.temporary('', 'p3d_', '.manifest')
                    resindex = 2
                    if file.filename.getExtension().lower() == "exe":
                        resindex = 1
                    command = 'mt -inputresource:"%s";#%d -out:"%s" > nul' % (
                        file.filename.toOsSpecific(),
                        resindex, tempFile.toOsSpecific())
                    try:
                        out = os.system(command)
                    except:
                        pass
                    afilenames = None

                    if tempFile.exists():
                        afilenames = self.__parseManifest(tempFile)
                        tempFile.unlink()

                    # Also check for an explicit private-assembly
                    # manifest file on disk.
                    mfile = file.filename + '.manifest'
                    if mfile.exists():
                        if afilenames is None:
                            afilenames = []
                        afilenames += self.__parseManifest(mfile)
                        # Since it's an explicit manifest file, it
                        # means we should include the manifest
                        # file itself in the package.
                        newName = Filename(file.dependencyDir, mfile.getBasename())
                        self.addFile(mfile, newName = str(newName),
                                     explicit = False, executable = True)

                    if afilenames is None and out != 31:
                        self.notify.warning("Unable to determine dependent assemblies from %s" % (file.filename))

                    if afilenames is not None:
                        filenames += afilenames

                # Attempt to resolve the dependent filename relative
                # to the original filename, before we resolve it along
                # the PATH.
                path = DSearchPath(Filename(file.filename.getDirname()))

                for filename in filenames:
                    filename = Filename.fromOsSpecific(filename)
                    filename.resolveFilename(path)
                    filename.makeTrueCase()

                    newName = Filename(file.dependencyDir, filename.getBasename())
                    self.addFile(filename, newName = str(newName),
                                 explicit = False, executable = True)

        def __parseDependenciesWindows(self, tempFile):
            """ Reads the indicated temporary file, the output from
            dumpbin /dependents, to determine the list of dll's this
            executable file depends on. """

            lines = open(tempFile.toOsSpecific(), 'rU').readlines()
            li = 0
            while li < len(lines):
                line = lines[li]
                li += 1
                if line.find(' has the following dependencies') != -1:
                    break

            if li < len(lines):
                line = lines[li]
                if line.strip() == '':
                    # Skip a blank line.
                    li += 1

            # Now we're finding filenames, until the next blank line.
            filenames = []
            while li < len(lines):
                line = lines[li]
                li += 1
                line = line.strip()
                if line == '':
                    # We're done.
                    return filenames
                filenames.append(line)

            # Hmm, we ran out of data.  Oh well.
            if not filenames:
                # Some parse error.
                return None

            # At least we got some data.
            return filenames

        def __parseManifest(self, tempFile):
            """ Reads the indicated application manifest file, to
            determine the list of dependent assemblies this
            executable file depends on. """

            doc = TiXmlDocument(tempFile.toOsSpecific())
            if not doc.LoadFile():
                return None

            assembly = doc.FirstChildElement("assembly")
            if not assembly:
                return None

            # Pick up assemblies that it depends on
            filenames = []
            dependency = assembly.FirstChildElement("dependency")
            while dependency:
                depassembly = dependency.FirstChildElement("dependentAssembly")
                if depassembly:
                    ident = depassembly.FirstChildElement("assemblyIdentity")
                    if ident:
                        name = ident.Attribute("name")
                        if name:
                            filenames.append(name + ".manifest")

                dependency = dependency.NextSiblingElement("dependency")

            # Pick up direct dll dependencies that it lists
            dfile = assembly.FirstChildElement("file")
            while dfile:
                name = dfile.Attribute("name")
                if name:
                    filenames.append(name)
                dfile = dfile.NextSiblingElement("file")

            return filenames

        def __locateFrameworkLibrary(self, library):
            """ Locates the given library inside its framework on the
            default framework paths, and returns its location as Filename. """

            # If it's already a full existing path, we
            # don't search for it anymore, of course.
            if Filename.fromOsSpecific(library).exists():
                return Filename.fromOsSpecific(library)

            # DSearchPath appears not to work for directories.
            fpath = []
            fpath.append(Filename("/Library/Frameworks"))
            fpath.append(Filename("/System/Library/Frameworks"))
            fpath.append(Filename("/Developer/Library/Frameworks"))
            fpath.append(Filename(os.path.expanduser("~"), "Library/Frameworks"))
            if "HOME" in os.environ:
                fpath.append(Filename(os.environ["HOME"], "Library/Frameworks"))
            ffilename = Filename(library.split('.framework/', 1)[0].split('/')[-1] + '.framework')
            ffilename = Filename(ffilename, library.split('.framework/', 1)[-1])

            # Look under the system root first, if supplied.
            if self.packager.systemRoot:
                for i in fpath:
                    fw = Filename(self.packager.systemRoot, i)
                    if Filename(fw, ffilename).exists():
                        return Filename(fw, ffilename)

            for i in fpath:
                if Filename(i, ffilename).exists():
                    return Filename(i, ffilename)

            # Not found? Well, let's just return the framework + file
            # path, the user will be presented with a warning later.
            return ffilename

        def __alterFrameworkDependencies(self, file, framework_deps):
            """ Copies the given library file to a temporary directory,
            and alters the dependencies so that it doesn't contain absolute
            framework dependencies. """

            if not file.deleteTemp:
                # Copy the file to a temporary location because we
                # don't want to modify the original (there's a big
                # chance that we break it).

                # Copy it every time, because the source file might
                # have changed since last time we ran.
                assert file.filename.exists(), "File doesn't exist: %s" % file.filename
                tmpfile = Filename.temporary('', "p3d_" + file.filename.getBasename())
                tmpfile.setBinary()
                file.filename.copyTo(tmpfile)
                file.filename = tmpfile
                file.deleteTemp = True

            # Alter the dependencies to have a relative path rather than absolute
            for filename in framework_deps:
                loc = self.__locateFrameworkLibrary(filename)

                if loc == file.filename:
                    os.system('install_name_tool -id "%s" "%s"' % (os.path.basename(filename), file.filename.toOsSpecific()))
                elif "/System/" in loc.toOsSpecific():
                    # Let's keep references to system frameworks absolute
                    os.system('install_name_tool -change "%s" "%s" "%s"' % (filename, loc.toOsSpecific(), file.filename.toOsSpecific()))
                else:
                    os.system('install_name_tool -change "%s" "%s" "%s"' % (filename, os.path.basename(filename), file.filename.toOsSpecific()))

        def __addImplicitDependenciesOSX(self):
            """ Walks through the list of files, looking for dylib's
            and executables that might include implicit dependencies
            on other dylib's.  Tries to determine those dependencies,
            and adds them back into the filelist. """

            # We walk through the list as we modify it.  That's OK,
            # because we want to follow the transitive closure of
            # dependencies anyway.
            for file in self.files:
                if not file.executable:
                    continue

                if file.isExcluded(self):
                    # Skip this file.
                    continue

                origFilename = Filename(file.filename)

                tempFile = Filename.temporary('', 'p3d_', '.txt')
                command = '/usr/bin/otool -arch all -L "%s" >"%s"' % (
                    origFilename.toOsSpecific(),
                    tempFile.toOsSpecific())
                if self.arch:
                    arch = self.arch
                    if arch == "amd64":
                        arch = "x86_64"
                    command = '/usr/bin/otool -arch %s -L "%s" >"%s"' % (
                        arch,
                        origFilename.toOsSpecific(),
                        tempFile.toOsSpecific())
                exitStatus = os.system(command)
                if exitStatus != 0:
                    self.notify.warning('Command failed: %s' % (command))
                filenames = None

                if tempFile.exists():
                    filenames = self.__parseDependenciesOSX(tempFile)
                    tempFile.unlink()
                if filenames is None:
                    self.notify.warning("Unable to determine dependencies from %s" % (origFilename))
                    continue

                # Attempt to resolve the dependent filename relative
                # to the original filename, before we resolve it along
                # the PATH.
                path = DSearchPath(Filename(origFilename.getDirname()))

                # Find the dependencies that are referencing a framework
                framework_deps = []
                for filename in filenames:
                    if '.framework/' in filename:
                        framework_deps.append(filename)

                if len(framework_deps) > 0:
                    # Fixes dependencies like @executable_path/../Library/Frameworks/Cg.framework/Cg
                    self.__alterFrameworkDependencies(file, framework_deps)

                for filename in filenames:
                    if '@loader_path' in filename:
                        filename = filename.replace('@loader_path', origFilename.getDirname())

                    if False and '.framework/' in filename:
                        # It references a framework, and besides the fact
                        # that those often contain absolute paths, they
                        # aren't commonly on the library path either.
                        filename = self.__locateFrameworkLibrary(filename)
                        filename.setBinary()
                    else:
                        # It's just a normal library - find it on the path.
                        filename = Filename.fromOsSpecific(filename)
                        filename.setBinary()

                        if filename.isLocal():
                            filename.resolveFilename(path)
                        else:
                            # It's a fully-specified filename; look
                            # for it under the system root first.
                            if self.packager.systemRoot:
                                f2 = Filename(self.packager.systemRoot, filename)
                                if f2.exists():
                                    filename = f2

                    # Skip libraries and frameworks in system directory
                    if "/System/" in filename.toOsSpecific():
                        continue

                    newName = Filename(file.dependencyDir, filename.getBasename())
                    self.addFile(filename, newName = str(newName),
                                 explicit = False, executable = True)

        def __parseDependenciesOSX(self, tempFile):
            """ Reads the indicated temporary file, the output from
            otool -L, to determine the list of dylibs this
            executable file depends on. """

            lines = open(tempFile.toOsSpecific(), 'rU').readlines()

            filenames = []
            for line in lines:
                if line[0] not in string.whitespace:
                    continue
                line = line.strip()
                s = line.find(' (compatibility')
                if s != -1:
                    line = line[:s]
                else:
                    s = line.find('.dylib')
                    if s != -1:
                        line = line[:s + 6]
                    else:
                        continue
                filenames.append(line)

            return filenames

        def __readAndStripELF(self, file):
            """ Reads the indicated ELF binary, and returns a list with
            dependencies.  If it contains data that should be stripped,
            it writes the stripped library to a temporary file.  Returns
            None if the file failed to read (e.g. not an ELF file). """

            # Read the first 16 bytes, which identify the ELF file.
            elf = open(file.filename.toOsSpecific(), 'rb')
            try:
                ident = elf.read(16)
            except IOError:
                elf.close()
                return None

            if not ident.startswith(b"\177ELF"):
                # No elf magic!  Beware of orcs.
                return None

            # Make sure we read in the correct endianness and integer size
            byteOrder = "<>"[ord(ident[5:6]) - 1]
            elfClass = ord(ident[4:5]) - 1 # 0 = 32-bits, 1 = 64-bits
            headerStruct = byteOrder + ("HHIIIIIHHHHHH", "HHIQQQIHHHHHH")[elfClass]
            sectionStruct = byteOrder + ("4xI8xIII8xI", "4xI16xQQI12xQ")[elfClass]
            dynamicStruct = byteOrder + ("iI", "qQ")[elfClass]

            type, machine, version, entry, phoff, shoff, flags, ehsize, phentsize, phnum, shentsize, shnum, shstrndx \
              = struct.unpack(headerStruct, elf.read(struct.calcsize(headerStruct)))
            dynamicSections = []
            stringTables = {}

            # Seek to the section header table and find the .dynamic section.
            elf.seek(shoff)
            for i in range(shnum):
                type, offset, size, link, entsize = struct.unpack_from(sectionStruct, elf.read(shentsize))
                if type == 6 and link != 0: # DYNAMIC type, links to string table
                    dynamicSections.append((offset, size, link, entsize))
                    stringTables[link] = None

            # Read the relevant string tables.
            for idx in stringTables.keys():
                elf.seek(shoff + idx * shentsize)
                type, offset, size, link, entsize = struct.unpack_from(sectionStruct, elf.read(shentsize))
                if type != 3: continue
                elf.seek(offset)
                stringTables[idx] = elf.read(size)

            # Loop through the dynamic sections and rewrite it if it has an rpath/runpath.
            rewriteSections = []
            filenames = []
            rpath = []
            for offset, size, link, entsize in dynamicSections:
                elf.seek(offset)
                data = elf.read(entsize)
                tag, val = struct.unpack_from(dynamicStruct, data)
                newSectionData = b""
                startReplace = None
                pad = 0

                # Read tags until we find a NULL tag.
                while tag != 0:
                    if tag == 1: # A NEEDED entry.  Read it from the string table.
                        filenames.append(stringTables[link][val : stringTables[link].find(b'\0', val)])

                    elif tag == 15 or tag == 29:
                        rpath += stringTables[link][val : stringTables[link].find(b'\0', val)].split(b':')
                        # An RPATH or RUNPATH entry.
                        if not startReplace:
                            startReplace = elf.tell() - entsize
                        if startReplace:
                            pad += entsize

                    elif startReplace is not None:
                        newSectionData += data

                    data = elf.read(entsize)
                    tag, val = struct.unpack_from(dynamicStruct, data)

                if startReplace is not None:
                    newSectionData += data + (b"\0" * pad)
                    rewriteSections.append((startReplace, newSectionData))
            elf.close()

            # No rpaths/runpaths found, so nothing to do any more.
            if len(rewriteSections) == 0:
                return filenames

            # Attempt to resolve any of the directly
            # dependent filenames along the RPATH.
            for f in range(len(filenames)):
                filename = filenames[f]
                for rdir in rpath:
                    if os.path.isfile(os.path.join(rdir, filename)):
                        filenames[f] = os.path.join(rdir, filename)
                        break

            if not file.deleteTemp:
                # Copy the file to a temporary location because we
                # don't want to modify the original (there's a big
                # chance that we break it).

                tmpfile = Filename.temporary('', "p3d_" + file.filename.getBasename())
                tmpfile.setBinary()
                file.filename.copyTo(tmpfile)
                file.filename = tmpfile
                file.deleteTemp = True

            # Open the temporary file and rewrite the dynamic sections.
            elf = open(file.filename.toOsSpecific(), 'r+b')
            for offset, data in rewriteSections:
                elf.seek(offset)
                elf.write(data)
            elf.write(b"\0" * pad)
            elf.close()
            return filenames

        def __addImplicitDependenciesPosix(self):
            """ Walks through the list of files, looking for so's
            and executables that might include implicit dependencies
            on other so's.  Tries to determine those dependencies,
            and adds them back into the filelist. """

            # We walk through the list as we modify it.  That's OK,
            # because we want to follow the transitive closure of
            # dependencies anyway.
            for file in self.files:
                if not file.executable:
                    continue

                if file.isExcluded(self):
                    # Skip this file.
                    continue

                # Check if this is an ELF binary.
                filenames = self.__readAndStripELF(file)

                # If that failed, perhaps ldd will help us.
                if filenames is None:
                    self.notify.warning("Reading ELF library %s failed, using ldd instead" % (file.filename))
                    tempFile = Filename.temporary('', 'p3d_', '.txt')
                    command = 'ldd "%s" >"%s"' % (
                        file.filename.toOsSpecific(),
                        tempFile.toOsSpecific())
                    try:
                        os.system(command)
                    except:
                        pass

                    if tempFile.exists():
                        filenames = self.__parseDependenciesPosix(tempFile)
                        tempFile.unlink()

                if filenames is None:
                    self.notify.warning("Unable to determine dependencies from %s" % (file.filename))
                    continue

                # Attempt to resolve the dependent filename relative
                # to the original filename, before we resolve it along
                # the PATH.
                path = DSearchPath(Filename(file.filename.getDirname()))

                for filename in filenames:
                    # These vDSO's provided by Linux aren't
                    # supposed to be anywhere on the system.
                    if filename in ["linux-gate.so.1", "linux-vdso.so.1"]:
                        continue

                    filename = Filename.fromOsSpecific(filename)
                    filename.resolveFilename(path)
                    filename.setBinary()

                    newName = Filename(file.dependencyDir, filename.getBasename())
                    self.addFile(filename, newName = str(newName),
                                 explicit = False, executable = True)

        def __parseDependenciesPosix(self, tempFile):
            """ Reads the indicated temporary file, the output from
            ldd, to determine the list of so's this executable file
            depends on. """

            lines = open(tempFile.toOsSpecific(), 'rU').readlines()

            filenames = []
            for line in lines:
                line = line.strip()
                s = line.find(' => ')
                if s == -1:
                    continue

                line = line[:s].strip()
                filenames.append(line)

            return filenames

        def addExtensionModules(self):
            """ Adds the extension modules detected by the freezer to
            the current list of files. """

            freezer = self.freezer
            for moduleName, filename in freezer.extras:
                filename = Filename.fromOsSpecific(filename)
                newName = filename.getBasename()
                if '.' in moduleName:
                    newName = '/'.join(moduleName.split('.')[:-1])
                    newName += '/' + filename.getBasename()
                # Sometimes the PYTHONPATH has the wrong case in it.
                filename.makeTrueCase()
                self.addFile(filename, newName = newName,
                             explicit = False, extract = True,
                             executable = True,
                             platformSpecific = True)
            freezer.extras = []


        def makeP3dInfo(self):
            """ Makes the p3d_info.xml file that defines the
            application startup parameters and such. """

            doc = TiXmlDocument()
            decl = TiXmlDeclaration("1.0", "utf-8", "")
            doc.InsertEndChild(decl)

            xpackage = TiXmlElement('package')
            xpackage.SetAttribute('name', self.packageName)
            if self.platform:
                xpackage.SetAttribute('platform', self.platform)
            if self.version:
                xpackage.SetAttribute('version', self.version)

            xpackage.SetAttribute('main_module', self.mainModule[1])

            self.__addConfigs(xpackage)

            requireHosts = {}
            for package in self.requires:
                xrequires = TiXmlElement('requires')
                xrequires.SetAttribute('name', package.packageName)
                if package.version:
                    xrequires.SetAttribute('version', package.version)
                xrequires.SetAttribute('host', package.host)
                package.packageSeq.storeXml(xrequires, 'seq')
                package.packageSetVer.storeXml(xrequires, 'set_ver')
                requireHosts[package.host] = True
                xpackage.InsertEndChild(xrequires)

            for host in requireHosts.keys():
                he = self.packager.hosts.get(host, None)
                if he:
                    xhost = he.makeXml(packager = self.packager)
                    xpackage.InsertEndChild(xhost)

            self.extracts.sort()
            for name, xextract in self.extracts:
                xpackage.InsertEndChild(xextract)

            doc.InsertEndChild(xpackage)

            # Write the xml file to a temporary file on disk, so we
            # can add it to the multifile.
            filename = Filename.temporary('', 'p3d_', '.xml')

            # This should really be setText() for an xml file, but it
            # doesn't really matter that much since tinyxml can read
            # it either way; and if we use setBinary() it will remain
            # compatible with older versions of the core API that
            # didn't understand the SF_text flag.
            filename.setBinary()

            doc.SaveFile(filename.toOsSpecific())

            # It's important not to compress this file: the core API
            # runtime can't decode compressed subfiles.
            self.multifile.addSubfile('p3d_info.xml', filename, 0)

            self.multifile.flush()
            filename.unlink()


        def compressMultifile(self):
            """ Compresses the .mf file into an .mf.pz file. """

            if self.oldCompressedBasename:
                # Remove the previous compressed file first.
                compressedPath = Filename(self.packager.installDir, Filename(self.packageDir, self.oldCompressedBasename))
                compressedPath.unlink()

            newCompressedFilename = '%s.pz' % (self.packageFilename)

            # Now build the new version.
            compressedPath = Filename(self.packager.installDir, newCompressedFilename)
            if not compressFile(self.packageFullpath, compressedPath, 6):
                message = 'Unable to write %s' % (compressedPath)
                raise PackagerError, message

        def readDescFile(self):
            """ Reads the existing package.xml file before rewriting
            it.  We need this to preserve the list of patches, and
            similar historic data, between sessions. """

            self.packageSeq = SeqValue()
            self.packageSetVer = SeqValue()
            self.patchVersion = None
            self.patches = []

            self.oldCompressedBasename = None

            packageDescFullpath = Filename(self.packager.installDir, self.packageDesc)
            doc = TiXmlDocument(packageDescFullpath.toOsSpecific())
            if not doc.LoadFile():
                return

            xpackage = doc.FirstChildElement('package')
            if not xpackage:
                return

            perPlatform = xpackage.Attribute('per_platform')
            self.perPlatform = int(perPlatform or '0')

            self.packageSeq.loadXml(xpackage, 'seq')
            self.packageSetVer.loadXml(xpackage, 'set_ver')

            xcompressed = xpackage.FirstChildElement('compressed_archive')
            if xcompressed:
                compressedFilename = xcompressed.Attribute('filename')
                if compressedFilename:
                    self.oldCompressedBasename = compressedFilename

            patchVersion = xpackage.Attribute('patch_version')
            if not patchVersion:
                patchVersion = xpackage.Attribute('last_patch_version')
            if patchVersion:
                self.patchVersion = patchVersion

            # Extract the base_version, top_version, and patch
            # entries, if any, and preserve these entries verbatim for
            # the next version.
            xbase = xpackage.FirstChildElement('base_version')
            if xbase:
                self.patches.append(xbase.Clone())
            xtop = xpackage.FirstChildElement('top_version')
            if xtop:
                self.patches.append(xtop.Clone())

            xpatch = xpackage.FirstChildElement('patch')
            while xpatch:
                self.patches.append(xpatch.Clone())
                xpatch = xpatch.NextSiblingElement('patch')

        def writeDescFile(self):
            """ Makes the package.xml file that describes the package
            and its contents, for download. """

            packageDescFullpath = Filename(self.packager.installDir, self.packageDesc)
            doc = TiXmlDocument(packageDescFullpath.toOsSpecific())
            decl = TiXmlDeclaration("1.0", "utf-8", "")
            doc.InsertEndChild(decl)

            xpackage = TiXmlElement('package')
            xpackage.SetAttribute('name', self.packageName)
            if self.platform:
                xpackage.SetAttribute('platform', self.platform)
            if self.version:
                xpackage.SetAttribute('version', self.version)
            if self.perPlatform:
                xpackage.SetAttribute('per_platform', '1')

            if self.patchVersion:
                xpackage.SetAttribute('last_patch_version', self.patchVersion)

            self.packageSeq.storeXml(xpackage, 'seq')
            self.packageSetVer.storeXml(xpackage, 'set_ver')

            self.__addConfigs(xpackage)

            for package in self.requires:
                xrequires = TiXmlElement('requires')
                xrequires.SetAttribute('name', package.packageName)
                if self.platform and package.platform:
                    xrequires.SetAttribute('platform', package.platform)
                if package.version:
                    xrequires.SetAttribute('version', package.version)
                package.packageSeq.storeXml(xrequires, 'seq')
                package.packageSetVer.storeXml(xrequires, 'set_ver')
                xrequires.SetAttribute('host', package.host)
                xpackage.InsertEndChild(xrequires)

            xuncompressedArchive = self.getFileSpec(
                'uncompressed_archive', self.packageFullpath,
                self.packageBasename)
            xpackage.InsertEndChild(xuncompressedArchive)

            xcompressedArchive = self.getFileSpec(
                'compressed_archive', self.packageFullpath + '.pz',
                self.packageBasename + '.pz')
            xpackage.InsertEndChild(xcompressedArchive)

            # Copy in the patch entries read from the previous version
            # of the desc file.
            for xpatch in self.patches:
                xpackage.InsertEndChild(xpatch)

            self.extracts.sort()
            for name, xextract in self.extracts:
                xpackage.InsertEndChild(xextract)

            doc.InsertEndChild(xpackage)
            doc.SaveFile()

        def __addConfigs(self, xpackage):
            """ Adds the XML config values defined in self.configs to
            the indicated XML element. """

            if self.configs:
                xconfig = TiXmlElement('config')

                for variable, value in self.configs.items():
                    if isinstance(value, types.UnicodeType):
                        xconfig.SetAttribute(variable, value.encode('utf-8'))
                    elif isinstance(value, types.BooleanType):
                        # True or False must be encoded as 1 or 0.
                        xconfig.SetAttribute(variable, str(int(value)))
                    else:
                        xconfig.SetAttribute(variable, str(value))

                xpackage.InsertEndChild(xconfig)

        def writeImportDescFile(self):
            """ Makes the package.import.xml file that describes the
            package and its contents, for other packages and
            applications that may wish to "require" this one. """

            packageImportDescFullpath = Filename(self.packager.installDir, self.packageImportDesc)
            doc = TiXmlDocument(packageImportDescFullpath.toOsSpecific())
            decl = TiXmlDeclaration("1.0", "utf-8", "")
            doc.InsertEndChild(decl)

            xpackage = TiXmlElement('package')
            xpackage.SetAttribute('name', self.packageName)
            if self.platform:
                xpackage.SetAttribute('platform', self.platform)
            if self.version:
                xpackage.SetAttribute('version', self.version)
            xpackage.SetAttribute('host', self.host)

            self.packageSeq.storeXml(xpackage, 'seq')
            self.packageSetVer.storeXml(xpackage, 'set_ver')

            requireHosts = {}
            requireHosts[self.host] = True

            for package in self.requires:
                xrequires = TiXmlElement('requires')
                xrequires.SetAttribute('name', package.packageName)
                if self.platform and package.platform:
                    xrequires.SetAttribute('platform', package.platform)
                if package.version:
                    xrequires.SetAttribute('version', package.version)
                xrequires.SetAttribute('host', package.host)
                package.packageSeq.storeXml(xrequires, 'seq')
                package.packageSetVer.storeXml(xrequires, 'set_ver')
                requireHosts[package.host] = True
                xpackage.InsertEndChild(xrequires)

            # Make sure we also write the full host descriptions for
            # any hosts we reference, so we can find these guys later.
            for host in requireHosts.keys():
                he = self.packager.hosts.get(host, None)
                if he:
                    xhost = he.makeXml(packager = self.packager)
                    xpackage.InsertEndChild(xhost)

            self.components.sort()
            for type, name, xcomponent in self.components:
                xpackage.InsertEndChild(xcomponent)

            doc.InsertEndChild(xpackage)
            doc.SaveFile()

        def readImportDescFile(self, filename):
            """ Reads the import desc file.  Returns True on success,
            False on failure. """

            self.packageSeq = SeqValue()
            self.packageSetVer = SeqValue()

            doc = TiXmlDocument(filename.toOsSpecific())
            if not doc.LoadFile():
                return False
            xpackage = doc.FirstChildElement('package')
            if not xpackage:
                return False

            self.packageName = xpackage.Attribute('name')
            self.platform = xpackage.Attribute('platform')
            self.version = xpackage.Attribute('version')
            self.host = xpackage.Attribute('host')

            # Get any new host descriptors.
            xhost = xpackage.FirstChildElement('host')
            while xhost:
                he = self.packager.HostEntry()
                he.loadXml(xhost, self)
                if he.url not in self.packager.hosts:
                    self.packager.hosts[he.url] = he
                xhost = xhost.NextSiblingElement('host')

            self.packageSeq.loadXml(xpackage, 'seq')
            self.packageSetVer.loadXml(xpackage, 'set_ver')

            self.requires = []
            xrequires = xpackage.FirstChildElement('requires')
            while xrequires:
                packageName = xrequires.Attribute('name')
                platform = xrequires.Attribute('platform')
                version = xrequires.Attribute('version')
                host = xrequires.Attribute('host')
                if packageName:
                    package = self.packager.findPackage(
                        packageName, platform = platform, version = version,
                        host = host, requires = self.requires)
                    if package:
                        self.requires.append(package)
                xrequires = xrequires.NextSiblingElement('requires')

            self.targetFilenames = {}
            xcomponent = xpackage.FirstChildElement('component')
            while xcomponent:
                name = xcomponent.Attribute('filename')
                if name:
                    self.targetFilenames[name.lower()] = True
                xcomponent = xcomponent.NextSiblingElement('component')

            self.moduleNames = {}
            xmodule = xpackage.FirstChildElement('module')
            while xmodule:
                moduleName = xmodule.Attribute('name')
                exclude = int(xmodule.Attribute('exclude') or 0)
                forbid = int(xmodule.Attribute('forbid') or 0)
                allowChildren = int(xmodule.Attribute('allowChildren') or 0)

                if moduleName:
                    mdef = FreezeTool.Freezer.ModuleDef(
                        moduleName, exclude = exclude, forbid = forbid,
                        allowChildren = allowChildren)
                    self.moduleNames[moduleName] = mdef
                xmodule = xmodule.NextSiblingElement('module')

            return True

        def getFileSpec(self, element, pathname, newName):
            """ Returns an xcomponent or similar element with the file
            information for the indicated file. """

            xspec = TiXmlElement(element)

            size = pathname.getFileSize()
            timestamp = pathname.getTimestamp()

            hv = HashVal()
            hv.hashFile(pathname)
            hash = hv.asHex()

            xspec.SetAttribute('filename', newName)
            xspec.SetAttribute('size', str(size))
            xspec.SetAttribute('timestamp', str(timestamp))
            xspec.SetAttribute('hash', hash)

            return xspec

        def addPyFile(self, file):
            """ Adds the indicated python file, identified by filename
            instead of by module name, to the package. """

            # Convert the raw filename back to a module name, so we
            # can see if we've already loaded this file.  We assume
            # that all Python files within the package will be rooted
            # at the top of the package.

            filename = file.newName.rsplit('.', 1)[0]
            moduleName = filename.replace("/", ".")
            if moduleName.endswith('.__init__'):
                moduleName = moduleName.rsplit('.', 1)[0]

            if moduleName in self.freezer.modules:
                # This Python file is already known.  We don't have to
                # deal with it again.
                return

            # Make sure that it is actually in a package.
            parentName = moduleName
            while '.' in parentName:
                parentName = parentName.rsplit('.', 1)[0]
                if parentName not in self.freezer.modules:
                    message = 'Cannot add Python file %s; not in package' % (file.newName)
                    if file.required or file.explicit:
                        raise StandardError, message
                    else:
                        self.notify.warning(message)
                    return

            if file.text:
                self.freezer.addModule(moduleName, filename = file.filename, text = file.text)
            else:
                self.freezer.addModule(moduleName, filename = file.filename)

        def addEggFile(self, file):
            # Precompile egg files to bam's.
            np = self.packager.loader.loadModel(file.filename)
            if not np:
                raise StandardError, 'Could not read egg file %s' % (file.filename)

            bamName = Filename(file.newName)
            bamName.setExtension('bam')
            self.addNode(np.node(), file.filename, str(bamName))

        def addBamFile(self, file):
            # Load the bam file so we can massage its textures.
            bamFile = BamFile()
            if not bamFile.openRead(file.filename):
                raise StandardError, 'Could not read bam file %s' % (file.filename)

            if not bamFile.resolve():
                raise StandardError, 'Could not resolve bam file %s' % (file.filename)

            node = bamFile.readNode()
            if not node:
                raise StandardError, 'Not a model file: %s' % (file.filename)

            self.addNode(node, file.filename, file.newName)

        def addNode(self, node, filename, newName):
            """ Converts the indicated node to a bam stream, and adds the
            bam file to the multifile under the indicated newName. """

            # If the Multifile already has a file by this name, don't
            # bother adding it again.
            if self.multifile.findSubfile(newName) >= 0:
                return

            # Be sure to import all of the referenced textures, and tell
            # them their new location within the multifile.

            for tex in NodePath(node).findAllTextures():
                if not tex.hasFullpath() and tex.hasRamImage():
                    # We need to store this texture as a raw-data image.
                    # Clear the newName so this will happen
                    # automatically.
                    tex.clearFilename()
                    tex.clearAlphaFilename()

                else:
                    # We can store this texture as a file reference to its
                    # image.  Copy the file into our multifile, and rename
                    # its reference in the texture.
                    if tex.hasFilename():
                        tex.setFilename(self.addFoundTexture(tex.getFullpath()))
                    if tex.hasAlphaFilename():
                        tex.setAlphaFilename(self.addFoundTexture(tex.getAlphaFullpath()))

            # Now generate an in-memory bam file.  Tell the bam writer to
            # keep the textures referenced by their in-multifile path.
            bamFile = BamFile()
            stream = StringStream()
            bamFile.openWrite(stream)
            bamFile.getWriter().setFileTextureMode(bamFile.BTMUnchanged)
            bamFile.writeObject(node)
            bamFile.close()

            # Clean the node out of memory.
            node.removeAllChildren()

            # Now we have an in-memory bam file.
            stream.seekg(0)
            self.multifile.addSubfile(newName, stream, self.compressionLevel)

            # Flush it so the data gets written to disk immediately, so we
            # don't have to keep it around in ram.
            self.multifile.flush()

            xcomponent = TiXmlElement('component')
            xcomponent.SetAttribute('filename', newName)
            self.components.append(('c', newName.lower(), xcomponent))

        def addFoundTexture(self, filename):
            """ Adds the newly-discovered texture to the output, if it has
            not already been included.  Returns the new name within the
            package tree. """

            filename = Filename(filename)
            filename.makeCanonical()

            file = self.sourceFilenames.get(filename, None)
            if file:
                # Never mind, it's already on the list.
                return file.newName

            # We have to copy the image into the plugin tree somewhere.
            newName = self.importedMapsDir + '/' + filename.getBasename()
            uniqueId = 0
            while newName.lower() in self.targetFilenames:
                uniqueId += 1
                newName = '%s/%s_%s.%s' % (
                    self.importedMapsDir, filename.getBasenameWoExtension(),
                    uniqueId, filename.getExtension())

            file = self.addFile(
                filename, newName = newName, explicit = False,
                compress = False)

            if file:
                # If we added the file in this pass, then also
                # immediately add it to the multifile (because we
                # won't be visiting the files list again).
                self.addComponent(file)

            return newName

        def addDcFile(self, file):
            """ Adds a dc file to the archive.  A dc file gets its
            internal comments and parameter names stripped out of the
            final result automatically.  This is as close as we can
            come to "compiling" a dc file, since all of the remaining
            symbols are meaningful at runtime. """

            # First, read in the dc file
            from panda3d.direct import DCFile
            dcFile = DCFile()
            if not dcFile.read(file.filename):
                self.notify.error("Unable to parse %s." % (file.filename))

            # And then write it out without the comments and such.
            stream = StringStream()
            if not dcFile.write(stream, True):
                self.notify.error("Unable to write %s." % (file.filename))

            file.text = stream.getData()
            self.addComponent(file)

        def addDcImports(self, file):
            """ Adds the Python modules named by the indicated dc
            file. """

            from panda3d.direct import DCFile
            dcFile = DCFile()
            if not dcFile.read(file.filename):
                self.notify.error("Unable to parse %s." % (file.filename))

            for n in range(dcFile.getNumImportModules()):
                moduleName = dcFile.getImportModule(n)
                moduleSuffixes = []
                if '/' in moduleName:
                    moduleName, suffixes = moduleName.split('/', 1)
                    moduleSuffixes = suffixes.split('/')
                self.freezer.addModule(moduleName)

                for suffix in self.packager.dcClientSuffixes:
                    if suffix in moduleSuffixes:
                        self.freezer.addModule(moduleName + suffix)

                for i in range(dcFile.getNumImportSymbols(n)):
                    symbolName = dcFile.getImportSymbol(n, i)
                    symbolSuffixes = []
                    if '/' in symbolName:
                        symbolName, suffixes = symbolName.split('/', 1)
                        symbolSuffixes = suffixes.split('/')

                    # "from moduleName import symbolName".

                    # Maybe this symbol is itself a module; if that's
                    # the case, we need to add it to the list also.
                    self.freezer.addModule('%s.%s' % (moduleName, symbolName),
                                           implicit = True)
                    for suffix in self.packager.dcClientSuffixes:
                        if suffix in symbolSuffixes:
                            self.freezer.addModule('%s.%s%s' % (moduleName, symbolName, suffix),
                                                   implicit = True)


        def addPrcFile(self, file):
            """ Adds a prc file to the archive.  Like the dc file,
            this strips comments and such before adding.  It's also
            possible to set prcEncryptionKey and/or prcSignCommand to
            further manipulate prc files during processing. """

            # First, read it in.
            if file.text:
                textLines = file.text.split('\n')
            else:
                textLines = open(file.filename.toOsSpecific(), 'rU').readlines()

            # Then write it out again, without the comments.
            tempFilename = Filename.temporary('', 'p3d_', '.prc')
            tempFilename.setBinary()  # Binary is more reliable for signing.
            temp = open(tempFilename.toOsSpecific(), 'w')
            for line in textLines:
                line = line.strip()
                if line and line[0] != '#':
                    # Write the line out only if it's not a comment.
                    temp.write(line + '\n')
            temp.close()

            if self.packager.prcSignCommand:
                # Now sign the file.
                command = '%s -n "%s"' % (
                    self.packager.prcSignCommand, tempFilename.toOsSpecific())
                self.notify.info(command)
                exitStatus = os.system(command)
                if exitStatus != 0:
                    self.notify.error('Command failed: %s' % (command))

            if self.packager.prcEncryptionKey:
                # And now encrypt it.
                if file.newName.endswith('.prc'):
                    # Change .prc -> .pre
                    file.newName = file.newName[:-1] + 'e'

                preFilename = Filename.temporary('', 'p3d_', '.pre')
                preFilename.setBinary()
                tempFilename.setText()
                encryptFile(tempFilename, preFilename, self.packager.prcEncryptionKey)
                tempFilename.unlink()
                tempFilename = preFilename

            if file.deleteTemp:
                file.filename.unlink()

            file.filename = tempFilename
            file.text = None
            file.deleteTemp = True

            self.addComponent(file)

        def addComponent(self, file):
            compressionLevel = 0
            if file.compress:
                compressionLevel = self.compressionLevel

            if file.text:
                stream = StringStream(file.text)
                self.multifile.addSubfile(file.newName, stream, compressionLevel)
                self.multifile.flush()

            elif file.executable and self.arch:
                if not self.__addOsxExecutable(file):
                    return

            else:
                # Copy an ordinary file into the multifile.
                self.multifile.addSubfile(file.newName, file.filename, compressionLevel)
            if file.extract:
                if file.text:
                    # Better write it to a temporary file, so we can
                    # get its hash.
                    tfile = Filename.temporary('', 'p3d_')
                    open(tfile.toOsSpecific(), 'wb').write(file.text)
                    xextract = self.getFileSpec('extract', tfile, file.newName)
                    tfile.unlink()

                else:
                    # The file data exists on disk already.
                    xextract = self.getFileSpec('extract', file.filename, file.newName)
                self.extracts.append((file.newName.lower(), xextract))

            xcomponent = TiXmlElement('component')
            xcomponent.SetAttribute('filename', file.newName)
            self.components.append(('c', file.newName.lower(), xcomponent))

        def __addOsxExecutable(self, file):
            """ Adds an executable or shared library to the multifile,
            with respect to OSX's fat-binary features.  Returns true
            on success, false on failure. """

            compressionLevel = 0
            if file.compress:
                compressionLevel = self.compressionLevel

            # If we're on OSX and adding only files for a
            # particular architecture, use lipo to strip out the
            # part of the file for that architecture.

            arch = self.arch
            if arch == "amd64":
                arch = "x86_64"

            # First, we need to verify that it is in fact a
            # universal binary.
            tfile = Filename.temporary('', 'p3d_')
            tfile.setBinary()
            command = '/usr/bin/lipo -info "%s" >"%s"' % (
                file.filename.toOsSpecific(),
                tfile.toOsSpecific())
            exitStatus = os.system(command)
            if exitStatus != 0:
                self.notify.warning("Not an executable file: %s" % (file.filename))
                # Just add it anyway.
                file.filename.setBinary()
                self.multifile.addSubfile(file.newName, file.filename, compressionLevel)
                return True

            # The lipo command succeeded, so it really is an
            # executable file.  Parse the lipo output to figure out
            # which architectures the file supports.
            arches = []
            lipoData = open(tfile.toOsSpecific(), 'r').read()
            tfile.unlink()
            if ':' in lipoData:
                arches = lipoData.rsplit(':', 1)[1]
                arches = arches.split()

            if arches == [arch]:
                # The file only contains the one architecture that
                # we want anyway.
                file.filename.setBinary()
                self.multifile.addSubfile(file.newName, file.filename, compressionLevel)
                return True

            if arch not in arches:
                # The file doesn't support the architecture that we
                # want at all.  Omit the file.
                self.notify.warning("%s doesn't support architecture %s" % (
                    file.filename, self.arch))
                return False

            # The file contains multiple architectures.  Get
            # out just the one we want.
            command = '/usr/bin/lipo -thin %s -output "%s" "%s"' % (
                arch, tfile.toOsSpecific(),
                file.filename.toOsSpecific())
            exitStatus = os.system(command)
            if exitStatus != 0:
                self.notify.error('Command failed: %s' % (command))
            self.multifile.addSubfile(file.newName, tfile, compressionLevel)
            if file.deleteTemp:
                file.filename.unlink()
            file.filename = tfile
            file.deleteTemp = True
            return True


        def requirePackage(self, package):
            """ Indicates a dependency on the given package.  This
            also implicitly requires all of the package's requirements
            as well (though this transitive requirement happens at
            runtime, not here at build time). """

            if package not in self.requires:
                self.requires.append(package)
                for lowerName in package.targetFilenames.keys():
                    ext = Filename(lowerName).getExtension()
                    if ext not in self.packager.nonuniqueExtensions:
                        self.skipFilenames[lowerName] = True

                for moduleName, mdef in package.moduleNames.items():
                    if not mdef.exclude:
                        self.skipModules[moduleName] = mdef

    # Packager constructor
    def __init__(self, platform = None):

        # The following are config settings that the caller may adjust
        # before calling any of the command methods.

        # The platform string.
        self.setPlatform(platform)

        # This should be set to a Filename.
        self.installDir = None

        # If specified, this is a directory to search first for any
        # library references, before searching the system.
        # Particularly useful on OSX to reference the universal SDK.
        self.systemRoot = None

        # Set this true to treat setHost() the same as addHost(), thus
        # ignoring any request to specify a particular download host,
        # e.g. for testing and development.
        self.ignoreSetHost = False
        
        # Set this to true to verbosely log files ignored by dir().
        self.verbosePrint = False

        # This will be appended to the basename of any .p3d package,
        # before the .p3d extension.
        self.p3dSuffix = ''

        # The download URL at which these packages will eventually be
        # hosted.
        self.hosts = {}
        self.host = PandaSystem.getPackageHostUrl()
        self.addHost(self.host)

        # This will be used when we're not compiling in the packaged
        # environment.
        self.__hostInfos = {}
        self.http = HTTPClient.getGlobalPtr()

        # The maximum amount of time a client should cache the
        # contents.xml before re-querying the server, in seconds.
        self.maxAge = 0

        # The contents seq: a tuple of integers, representing the
        # current seq value.  The contents seq generally increments
        # with each modification to the contents.xml file.  There is
        # also a package seq for each package, which generally
        # increments with each modification to the package.

        # The contents seq and package seq are used primarily for
        # documentation purposes, to note when a new version is
        # released.  The package seq value can also be used to verify
        # that the contents.xml, desc.xml, and desc.import.xml files
        # were all built at the same time.

        # Although the package seqs are used at runtime to verify that
        # the latest contents.xml file has been downloaded, they are
        # not otherwise used at runtime, and they are not binding on
        # the download version.  The md5 hash, not the package seq, is
        # actually used to differentiate different download versions.
        self.contentsSeq = SeqValue()

        # A search list for previously-built local packages.

        # We use a bit of caution to read the Filenames out of the
        # config variable.  Since cvar.getDirectories() returns a list
        # of references to Filename objects stored within the config
        # variable itself, we have to make a copy of each Filename
        # returned, so they will persist beyond the lifespan of the
        # config variable.
        cvar = ConfigVariableSearchPath('pdef-path')
        self.installSearch = list(map(Filename, cvar.getDirectories()))

        # This is where we cache the location of libraries.
        self.libraryCache = {}

        # The system PATH, for searching dll's and exe's.
        self.executablePath = DSearchPath()

        # By convention, we include sys.path at the front of
        # self.executablePath, mainly to aid makepanda when building
        # an rtdist build.
        for dirname in sys.path:
            self.executablePath.appendDirectory(Filename.fromOsSpecific(dirname))

        # Now add the actual system search path.
        if self.platform.startswith('win'):
            self.addWindowsSearchPath(self.executablePath, "PATH")

        else:
            if self.platform.startswith('osx'):
                self.addPosixSearchPath(self.executablePath, "DYLD_LIBRARY_PATH")

            self.addPosixSearchPath(self.executablePath, "LD_LIBRARY_PATH")
            self.addPosixSearchPath(self.executablePath, "PATH")

            if self.platform.startswith('linux'):
                # It used to be okay to just add some common paths on Linux.
                # But nowadays, each distribution has their own convention for
                # where they put their libraries.  Instead, we query the ldconfig
                # cache, which contains the location of all libraries.

                if not self.loadLdconfigCache():
                    # Ugh, failure.  All that remains is to guess.  This should
                    # work for the most common Debian configurations.
                    multiarchDir = "/lib/%s-linux-gnu" % (os.uname()[4])
                    if os.path.isdir(multiarchDir):
                        self.executablePath.appendDirectory(multiarchDir)
                    if os.path.isdir("/usr/" + multiarchDir):
                        self.executablePath.appendDirectory("/usr/" + multiarchDir)

            else:
                # FreeBSD, or some other system that still makes sense.
                self.executablePath.appendDirectory('/lib')
                self.executablePath.appendDirectory('/usr/lib')
                self.executablePath.appendDirectory('/usr/local/lib')

        if self.platform.startswith('freebsd') and os.uname()[1] == "pcbsd":
            self.executablePath.appendDirectory('/usr/PCBSD/local/lib')

        # Set this flag true to automatically add allow_python_dev to
        # any applications.
        self.allowPythonDev = False

        # Set this flag to store the original Python source files,
        # without compiling them to .pyc or .pyo.
        self.storePythonSource = False

        # Fill this with a list of (certificate, chain, pkey,
        # password) tuples to automatically sign each p3d file
        # generated.
        self.signParams = []

        # Optional signing and encrypting features.
        self.encryptionKey = None
        self.prcEncryptionKey = None
        self.prcSignCommand = None

        # This is a list of filename extensions and/or basenames that
        # indicate files that should be encrypted within the
        # multifile.  This provides obfuscation only, not real
        # security, since the decryption key must be part of the
        # client and is therefore readily available to any hacker.
        # Not only is this feature useless, but using it also
        # increases the size of your patchfiles, since encrypted files
        # can't really be patched.  But it's here if you really want
        # it. ** Note: Actually, this isn't implemented yet.
        #self.encryptExtensions = []
        #self.encryptFiles = []

        # This is the list of DC import suffixes that should be
        # available to the client.  Other suffixes, like AI and UD,
        # are server-side only and should be ignored by the Scrubber.
        self.dcClientSuffixes = ['OV']

        # Is this file system case-sensitive?
        self.caseSensitive = True
        if self.platform.startswith('win'):
            self.caseSensitive = False
        elif self.platform.startswith('osx'):
            self.caseSensitive = False

        # Get the list of filename extensions that are recognized as
        # image files.
        self.imageExtensions = []
        for type in PNMFileTypeRegistry.getGlobalPtr().getTypes():
            self.imageExtensions += type.getExtensions()

        # Other useful extensions.  The .pz extension is implicitly
        # stripped.

        # Model files.
        self.modelExtensions = [ 'egg', 'bam' ]

        # Text files that are copied (and compressed) to the package
        # with end-of-line conversion.
        self.textExtensions = [ 'prc', 'ptf', 'txt', 'cg', 'sha', 'dc', 'xml' ]

        # Binary files that are copied (and compressed) without
        # processing.
        self.binaryExtensions = [ 'ttf', 'TTF', 'mid', 'ico', 'cur' ]

        # Files that can have an existence in multiple different
        # packages simultaneously without conflict.
        self.nonuniqueExtensions = [ 'prc' ]

        # Files that represent an executable or shared library.
        if self.platform.startswith('win'):
            self.executableExtensions = [ 'dll', 'pyd', 'exe' ]
        elif self.platform.startswith('osx'):
            self.executableExtensions = [ 'so', 'dylib' ]
        else:
            self.executableExtensions = [ 'so' ]

        # Files that represent a Windows "manifest" file.  These files
        # must be explicitly extracted to disk so the OS can find
        # them.
        if self.platform.startswith('win'):
            self.manifestExtensions = [ 'manifest' ]
        else:
            self.manifestExtensions = [ ]

        # Extensions that are automatically remapped by convention.
        self.remapExtensions = {}
        if self.platform.startswith('win'):
            pass
        elif self.platform.startswith('osx'):
            self.remapExtensions = {
                'dll' : 'dylib',
                'pyd' : 'so',
                'exe' : ''
                }
        else:
            self.remapExtensions = {
                'dll' : 'so',
                'pyd' : 'so',
                'exe' : ''
                }

        # Files that should be extracted to disk.
        self.extractExtensions = self.executableExtensions[:] + self.manifestExtensions[:] + [ 'ico', 'cur' ]

        # Files that indicate a platform dependency.
        self.platformSpecificExtensions = self.executableExtensions[:]

        # Binary files that are considered uncompressible, and are
        # copied without compression.
        self.uncompressibleExtensions = [ 'mp3', 'ogg', 'wav', 'rml', 'rcss', 'otf' ]
        # wav files are compressible, but p3openal_audio won't load
        # them compressed.
        # rml, rcss and otf files must be added here because
        # libRocket wants to be able to seek in these files.

        # Files which are not to be processed further, but which
        # should be added exactly byte-for-byte as they are.
        self.unprocessedExtensions = []

        # Files for which warnings should be suppressed when they are
        # not handled by dir()
        self.suppressWarningForExtensions = ['', 'pyc', 'pyo', 
                                             'p3d', 'pdef', 
                                             'c', 'C', 'cxx', 'cpp', 'h', 'H',
                                             'hpp', 'pp', 'I', 'pem', 'p12', 'crt',
                                             'o', 'obj', 'a', 'lib', 'bc', 'll']
         
        # System files that should never be packaged.  For
        # case-insensitive filesystems (like Windows and OSX), put the
        # lowercase filename here.  Case-sensitive filesystems should
        # use the correct case.
        self.excludeSystemFiles = [
            'kernel32.dll', 'user32.dll', 'wsock32.dll', 'ws2_32.dll',
            'advapi32.dll', 'opengl32.dll', 'glu32.dll', 'gdi32.dll',
            'shell32.dll', 'ntdll.dll', 'ws2help.dll', 'rpcrt4.dll',
            'imm32.dll', 'ddraw.dll', 'shlwapi.dll', 'secur32.dll',
            'dciman32.dll', 'comdlg32.dll', 'comctl32.dll', 'ole32.dll',
            'oleaut32.dll', 'gdiplus.dll', 'winmm.dll', 'iphlpapi.dll',
            'msvcrt.dll', 'kernelbase.dll', 'msimg32.dll', 'msacm32.dll',

            'libsystem.b.dylib', 'libmathcommon.a.dylib', 'libmx.a.dylib',
            'libstdc++.6.dylib', 'libobjc.a.dylib', 'libauto.dylib',
            ]

        # As above, but with filename globbing to catch a range of
        # filenames.
        self.excludeSystemGlobs = [
            GlobPattern('d3dx9_*.dll'),
            GlobPattern('api-ms-win-*.dll'),

            GlobPattern('libGL.so*'),
            GlobPattern('libGLU.so*'),
            GlobPattern('libGLcore.so*'),
            GlobPattern('libGLES*.so*'),
            GlobPattern('libEGL.so*'),
            GlobPattern('libX11.so*'),
            GlobPattern('libXau.so*'),
            GlobPattern('libXdmcp.so*'),
            GlobPattern('libxcb*.so*'),
            GlobPattern('libc.so*'),
            GlobPattern('libgcc_s.so*'),
            GlobPattern('libdl.so*'),
            GlobPattern('libm.so*'),
            GlobPattern('libnvidia*.so*'),
            GlobPattern('libpthread.so*'),
            GlobPattern('libthr.so*'),
            GlobPattern('ld-linux.so*'),
            GlobPattern('ld-linux-*.so*'),
            ]

        # A Loader for loading models.
        self.loader = Loader.Loader(self)
        self.sfxManagerList = None
        self.musicManager = None

        # This is filled in during readPackageDef().
        self.packageList = []

        # A table of all known packages by name.
        self.packages = {}

        # A list of PackageEntry objects read from the contents.xml
        # file.
        self.contents = {}

    def loadLdconfigCache(self):
        """ On GNU/Linux, runs ldconfig -p to find out where all the
        libraries on the system are located.  Assumes that the platform
        has already been set. """

        if not os.path.isfile('/sbin/ldconfig'):
            return False

        handle = subprocess.Popen(['/sbin/ldconfig', '-p'], stdout=subprocess.PIPE, universal_newlines=True)
        out, err = handle.communicate()

        if handle.returncode != 0:
            self.notify.warning("/sbin/ldconfig -p returned code %d" %(handle.returncode))
            return False

        for line in out.splitlines():
            if '=>' not in line:
                continue

            prefix, location = line.rsplit('=>', 1)
            prefix = prefix.strip()
            location = location.strip()

            if not location or not prefix or ' ' not in prefix:
                self.notify.warning("Ignoring malformed ldconfig -p line: " + line)
                continue

            lib, opts = prefix.split(' ', 1)
            if ('x86-64' in opts) != self.platform.endswith('_amd64'):
                # This entry isn't meant for our architecture.  I think
                # x86-64 is the only platform where ldconfig supplies
                # this extra arch string.
                continue

            self.libraryCache[lib] = Filename.fromOsSpecific(location)

        return True

    def resolveLibrary(self, filename):
        """ Resolves the given shared library filename along the executable path,
        or by cross-referencing it with the library cache. """

        path = str(filename)

        if path in self.libraryCache:
            filename.setFullpath(self.libraryCache[path].getFullpath())
            return True

        if filename.resolveFilename(self.executablePath):
            self.libraryCache[path] = Filename(filename)
            return True

        return False

    def setPlatform(self, platform = None):
        """ Sets the platform that this Packager will compute for.  On
        OSX, this can be used to specify the particular architecture
        we are building; on other platforms, it is probably a mistake
        to set this.

        You should call this before doing anything else with the
        Packager.  It's even better to pass the platform string to the
        constructor.  """

        self.platform = platform or PandaSystem.getPlatform()

        # OSX uses this "arch" string for the otool and lipo commands.
        self.arch = None
        if self.platform.startswith('osx_'):
            self.arch = self.platform[4:]


    def setHost(self, host, downloadUrl = None,
                descriptiveName = None, hostDir = None,
                mirrors = None):
        """ Specifies the URL that will ultimately host these
        contents. """

        if not self.ignoreSetHost:
            self.host = host

        self.addHost(host, downloadUrl = downloadUrl,
                     descriptiveName = descriptiveName, hostDir = hostDir,
                     mirrors = mirrors)

    def addHost(self, host, downloadUrl = None, descriptiveName = None,
                hostDir = None, mirrors = None):
        """ Adds a host to the list of known download hosts.  This
        information will be written into any p3d files that reference
        this host; this can be used to pre-define the possible mirrors
        for a given host, for instance.  Returns the newly-created
        HostEntry object."""

        scheme = URLSpec(host).getScheme()
        if scheme == 'https' and downloadUrl is None:
            # If we specified an SSL-protected host URL, but no
            # explicit download URL, then assume the download URL is
            # the same, over cleartext.
            url = URLSpec(host)
            url.setScheme('http')
            downloadUrl = url.getUrl()

        he = self.hosts.get(host, None)
        if he is None:
            # Define a new host entry
            he = self.HostEntry(host, downloadUrl = downloadUrl,
                                descriptiveName = descriptiveName,
                                hostDir = hostDir, mirrors = mirrors)
            self.hosts[host] = he
        else:
            # Update an existing host entry
            if downloadUrl is not None:
                he.downloadUrl = downloadUrl
            if descriptiveName is not None:
                he.descriptiveName = descriptiveName
            if hostDir is not None:
                he.hostDir = hostDir
            if mirrors is not None:
                he.mirrors = mirrors

        return he

    def addAltHost(self, keyword, altHost, origHost = None,
                   downloadUrl = None, descriptiveName = None,
                   hostDir = None, mirrors = None):
        """ Adds an alternate host to any already-known host.  This
        defines an alternate server that may be contacted, if
        specified on the HTML page, which hosts a different version of
        the server's contents.  (This is different from a mirror,
        which hosts an identical version of the server's contents.)
        """

        if not origHost:
            origHost = self.host

        self.addHost(altHost, downloadUrl = downloadUrl,
                     descriptiveName = descriptiveName, hostDir = hostDir,
                     mirrors = mirrors)
        he = self.addHost(origHost)
        he.altHosts[keyword] = altHost

    def addWindowsSearchPath(self, searchPath, varname):
        """ Expands $varname, interpreting as a Windows-style search
        path, and adds its contents to the indicated DSearchPath. """

        path = ExecutionEnvironment.getEnvironmentVariable(varname)
        if len(path) == 0:
            if varname not in os.environ:
                return
            path = os.environ[varname]
        for dirname in path.split(';'):
            dirname = Filename.fromOsSpecific(dirname)
            if dirname.makeTrueCase():
                searchPath.appendDirectory(dirname)

    def addPosixSearchPath(self, searchPath, varname):
        """ Expands $varname, interpreting as a Posix-style search
        path, and adds its contents to the indicated DSearchPath. """

        path = ExecutionEnvironment.getEnvironmentVariable(varname)
        if len(path) == 0:
            if varname not in os.environ:
                return
            path = os.environ[varname]
        for dirname in path.split(':'):
            dirname = Filename.fromOsSpecific(dirname)
            if dirname.makeTrueCase():
                searchPath.appendDirectory(dirname)

    def _ensureExtensions(self):
        self.knownExtensions = \
            self.imageExtensions + \
            self.modelExtensions + \
            self.textExtensions + \
            self.binaryExtensions + \
            self.uncompressibleExtensions + \
            self.unprocessedExtensions

    def setup(self):
        """ Call this method to initialize the class after filling in
        some of the values in the constructor. """

        self._ensureExtensions()

        self.currentPackage = None

        if self.installDir:
            # If we were given an install directory, we can build
            # packages as well as plain p3d files, and it all goes
            # into the specified directory.
            self.p3dInstallDir = self.installDir
            self.allowPackages = True
        else:
            # If we don't have an actual install directory, we can
            # only build p3d files, and we drop them into the current
            # directory.
            self.p3dInstallDir = '.'
            self.allowPackages = False

        if not PandaSystem.getPackageVersionString() or not PandaSystem.getPackageHostUrl():
            raise PackagerError, 'This script must be run using a version of Panda3D that has been built\nfor distribution.  Try using ppackage.p3d or packp3d.p3d instead.\nIf you are running this script for development purposes, you may also\nset the Config variable panda-package-host-url to the URL you expect\nto download these contents from (for instance, a file:// URL).'

        self.readContentsFile()

    def close(self):
        """ Called after reading all of the package def files, this
        performs any final cleanup appropriate. """

        self.writeContentsFile()

    def buildPatches(self, packages):
        """ Call this after calling close(), to build patches for the
        indicated packages. """

        # We quietly ignore any p3d applications or solo packages
        # passed in the packages list; we only build patches for
        # actual Multifile-based packages.
        packageNames = []
        for package in packages:
            if not package.p3dApplication and not package.solo:
                packageNames.append(package.packageName)

        if packageNames:
            from PatchMaker import PatchMaker
            pm = PatchMaker(self.installDir)
            pm.buildPatches(packageNames = packageNames)

    def readPackageDef(self, packageDef, packageNames = None):
        """ Reads the named .pdef file and constructs the named
        packages, or all packages if packageNames is None.  Raises an
        exception if the pdef file is invalid.  Returns the list of
        packages constructed. """

        self.notify.info('Reading %s' % (packageDef))

        # We use exec to "read" the .pdef file.  This has the nice
        # side-effect that the user can put arbitrary Python code in
        # there to control conditional execution, and such.

        # Set up the namespace dictionary for exec.
        globals = {}
        globals['__name__'] = packageDef.getBasenameWoExtension()
        globals['__dir__'] = Filename(packageDef.getDirname()).toOsSpecific()
        globals['__file__'] = packageDef.toOsSpecific()
        globals['packageDef'] = packageDef

        globals['platform'] = self.platform
        globals['packager'] = self

        # We'll stuff all of the predefined functions, and the
        # predefined classes, in the global dictionary, so the pdef
        # file can reference them.

        # By convention, the existence of a method of this class named
        # do_foo(self) is sufficient to define a pdef method call
        # foo().
        for methodName in self.__class__.__dict__.keys():
            if methodName.startswith('do_'):
                name = methodName[3:]
                c = func_closure(name)
                globals[name] = c.generic_func

        globals['p3d'] = class_p3d
        globals['package'] = class_package
        globals['solo'] = class_solo

        # Now exec the pdef file.  Assuming there are no syntax
        # errors, and that the pdef file doesn't contain any really
        # crazy Python code, all this will do is fill in the
        # '__statements' list in the module scope.
        fn = packageDef.toOsSpecific()
        f = open(fn)
        code = compile(f.read(), fn, 'exec')
        f.close()

        # It appears that having a separate globals and locals
        # dictionary causes problems with resolving symbols within a
        # class scope.  So, we just use one dictionary, the globals.
        exec(code, globals)

        packages = []

        # Now iterate through the statements and operate on them.
        statements = globals.get('__statements', [])
        if not statements:
            self.notify.info("No packages defined.")

        try:
            for (lineno, stype, name, args, kw) in statements:
                if stype == 'class':
                    if packageNames is None or name in packageNames:
                        classDef = globals[name]
                        p3dApplication = (class_p3d in classDef.__bases__)
                        solo = (class_solo in classDef.__bases__)
                        self.beginPackage(name, p3dApplication = p3dApplication,
                                          solo = solo)
                        statements = classDef.__dict__.get('__statements', [])
                        if not statements:
                            self.notify.info("No files added to %s" % (name))
                        for (lineno, stype, sname, args, kw) in statements:
                            if stype == 'class':
                                raise PackagerError, 'Nested classes not allowed'
                            self.__evalFunc(sname, args, kw)
                        package = self.endPackage()
                        if package is not None:
                            packages.append(package)
                        elif packageNames is not None:
                            # If the name is explicitly specified, this means
                            # we should abort if the package faild to construct.
                            raise PackagerError, 'Failed to construct %s' % name
                else:
                    self.__evalFunc(name, args, kw)
        except PackagerError:
            # Append the line number and file name to the exception
            # error message.
            inst = sys.exc_info()[1]
            if not inst.args:
                inst.args = ('Error',)

            inst.args = (inst.args[0] + ' on line %s of %s' % (lineno, packageDef),)
            raise

        return packages

    def __evalFunc(self, name, args, kw):
        """ This is called from readPackageDef(), above, to call the
        function do_name(*args, **kw), as extracted from the pdef
        file. """

        funcname = 'do_%s' % (name)
        func = getattr(self, funcname)
        try:
            func(*args, **kw)
        except OutsideOfPackageError:
            message = '%s encountered outside of package definition' % (name)
            raise OutsideOfPackageError, message

    def __expandTabs(self, line, tabWidth = 8):
        """ Expands tab characters in the line to 8 spaces. """
        p = 0
        while p < len(line):
            if line[p] == '\t':
                # Expand a tab.
                nextStop = ((p + tabWidth) / tabWidth) * tabWidth
                numSpaces = nextStop - p
                line = line[:p] + ' ' * numSpaces + line[p + 1:]
                p = nextStop
            else:
                p += 1

        return line

    def __countLeadingWhitespace(self, line):
        """ Returns the number of leading whitespace characters in the
        line. """

        line = self.__expandTabs(line)
        return len(line) - len(line.lstrip())

    def __stripLeadingWhitespace(self, line, whitespaceCount):
        """ Removes the indicated number of whitespace characters, but
        no more. """

        line = self.__expandTabs(line)
        line = line[:whitespaceCount].lstrip() + line[whitespaceCount:]
        return line

    def __parseArgs(self, words, argList):
        args = {}

        while len(words) > 1:
            arg = words[-1]
            if '=' not in arg:
                return args

            parameter, value = arg.split('=', 1)
            parameter = parameter.strip()
            value = value.strip()
            if parameter not in argList:
                message = 'Unknown parameter %s' % (parameter)
                raise PackagerError, message
            if parameter in args:
                message = 'Duplicate parameter %s' % (parameter)
                raise PackagerError, message

            args[parameter] = value

            del words[-1]


    def beginPackage(self, packageName, p3dApplication = False,
                     solo = False):
        """ Begins a new package specification.  packageName is the
        basename of the package.  Follow this with a number of calls
        to file() etc., and close the package with endPackage(). """

        if self.currentPackage:
            raise PackagerError, 'unclosed endPackage %s' % (self.currentPackage.packageName)

        package = self.Package(packageName, self)
        self.currentPackage = package

        package.p3dApplication = p3dApplication
        package.solo = solo

        if not package.p3dApplication and not self.allowPackages:
            message = 'Cannot generate packages without an installDir; use -i'
            raise PackagerError, message


    def endPackage(self):
        """ Closes the current package specification.  This actually
        generates the package file.  Returns the finished package,
        or None if the package failed to close (e.g. missing files). """

        if not self.currentPackage:
            raise PackagerError, 'unmatched endPackage'

        package = self.currentPackage
        package.signParams += self.signParams[:]

        self.currentPackage = None
        if not package.close():
            return None

        self.packageList.append(package)
        self.packages[(package.packageName, package.platform, package.version)] = package
        self.currentPackage = None

        return package

    def findPackage(self, packageName, platform = None, version = None,
                    host = None, requires = None):
        """ Searches for the named package from a previous publish
        operation along the install search path.

        If requires is not None, it is a list of Package objects that
        are already required.  The new Package object must be
        compatible with the existing Packages, or an error is
        returned.  This is also useful for determining the appropriate
        package version to choose when a version is not specified.

        Returns the Package object, or None if the package cannot be
        located. """

        # Is it a package we already have resident?
        package = self.packages.get((packageName, platform or self.platform, version, host), None)
        if package:
            return package

        # Look on the searchlist.
        for dirname in self.installSearch:
            package = self.__scanPackageDir(dirname, packageName, platform or self.platform, version, host, requires = requires)
            if not package:
                package = self.__scanPackageDir(dirname, packageName, platform, version, host, requires = requires)

            if package and host and package.host != host:
                # Wrong host.
                package = None

            if package:
                break

        if not package:
            # Query the indicated host.
            package = self.__findPackageOnHost(packageName, platform or self.platform, version or None, host, requires = requires)
            if not package:
                package = self.__findPackageOnHost(packageName, platform, version, host, requires = requires)

        if package:
            package = self.packages.setdefault((package.packageName, package.platform, package.version, package.host), package)
            self.packages[(packageName, platform or self.platform, version, host)] = package
            return package

        return None

    def __scanPackageDir(self, rootDir, packageName, platform, version,
                         host, requires = None):
        """ Scans a directory on disk, looking for *.import.xml files
        that match the indicated packageName and optional version.  If a
        suitable xml file is found, reads it and returns the assocated
        Package definition.

        If a version is not specified, and multiple versions are
        available, the highest-numbered version that matches will be
        selected.
        """

        packages = []

        if version:
            # A specific version package.
            versionList = [version]
        else:
            # An unversioned package, or any old version.
            versionList = [None, '*']

        for version in versionList:
            packageDir = Filename(rootDir, packageName)
            basename = packageName

            if version:
                # A specific or nonspecific version package.
                packageDir = Filename(packageDir, version)
                basename += '.%s' % (version)

            if platform:
                packageDir = Filename(packageDir, platform)
                basename += '.%s' % (platform)

            # Actually, the host means little for this search, since we're
            # only looking in a local directory at this point.

            basename += '.import.xml'
            filename = Filename(packageDir, basename)
            filelist = glob.glob(filename.toOsSpecific())
            if not filelist:
                # It doesn't exist in the nested directory; try the root
                # directory.
                filename = Filename(rootDir, basename)
                filelist = glob.glob(filename.toOsSpecific())

            for file in filelist:
                package = self.__readPackageImportDescFile(Filename.fromOsSpecific(file))
                packages.append(package)

        self.__sortImportPackages(packages)
        for package in packages:
            if package and self.__packageIsValid(package, requires, platform):
                return package

        return None

    def __findPackageOnHost(self, packageName, platform, version, hostUrl, requires = None):
        appRunner = AppRunnerGlobal.appRunner

        # Make sure we have a fresh version of the contents file.
        host = self.__getHostInfo(hostUrl)
        if not host.downloadContentsFile(self.http):
            return None

        packageInfos = []
        packageInfo = host.getPackage(packageName, version, platform = platform)
        if not packageInfo and not version:
            # No explicit version is specified, first fallback: look
            # for the compiled-in version.
            packageInfo = host.getPackage(packageName, PandaSystem.getPackageVersionString(), platform = platform)

        if not packageInfo and not version:
            # No explicit version is specified, second fallback: get
            # the highest-numbered version available.
            packageInfos = host.getPackages(packageName, platform = platform)
            self.__sortPackageInfos(packageInfos)

        if packageInfo and not packageInfos:
            packageInfos = [packageInfo]

        for packageInfo in packageInfos:
            if not packageInfo or not packageInfo.importDescFile:
                continue

            # Now we've retrieved a PackageInfo.  Get the import desc file
            # from it.
            if host.hostDir:
                filename = Filename(host.hostDir, 'imports/' + packageInfo.importDescFile.basename)
            else:
                # We're not running in the packaged environment, so download
                # to a temporary file instead of the host directory.
                filename = Filename.temporary('', 'import_' + packageInfo.importDescFile.basename, '.xml')

            # Compatibility hack: 1.9.0 does not have host.freshenFile.
            if not hasattr(host, 'freshenFile'):
                if not appRunner.freshenFile(host, packageInfo.importDescFile, filename):
                    self.notify.error("Couldn't download import file.")
                    continue
            else:
                if not host.freshenFile(self.http, packageInfo.importDescFile, filename):
                    self.notify.error("Couldn't download import file.")
                    continue

            # Now that we have the import desc file, use it to load one of
            # our Package objects.
            package = self.Package('', self)
            success = package.readImportDescFile(filename)

            if not host.hostDir:
                # Don't forget to delete the temporary file we created.
                filename.unlink()

            if success and self.__packageIsValid(package, requires, platform):
                return package

        # Couldn't find a suitable package.
        return None

    def __getHostInfo(self, hostUrl = None):
        """ This shadows appRunner.getHost(), for the purpose of running
        outside the packaged environment. """

        if not hostUrl:
            hostUrl = PandaSystem.getPackageHostUrl()

        if AppRunnerGlobal.appRunner:
            return AppRunnerGlobal.appRunner.getHost(hostUrl)

        host = self.__hostInfos.get(hostUrl, None)
        if not host:
            host = HostInfo(hostUrl)
            self.__hostInfos[hostUrl] = host
        return host

    def __sortImportPackages(self, packages):
        """ Given a list of Packages read from *.import.xml filenames,
        sorts them in reverse order by version, so that the
        highest-numbered versions appear first in the list. """

        tuples = []
        for package in packages:
            version = self.__makeVersionTuple(package.version)
            tuples.append((version, package))
        tuples.sort(reverse = True)

        return [t[1] for t in tuples]

    def __sortPackageInfos(self, packages):
        """ Given a list of PackageInfos retrieved from a Host, sorts
        them in reverse order by version, so that the highest-numbered
        versions appear first in the list. """

        tuples = []
        for package in packages:
            version = self.__makeVersionTuple(package.packageVersion)
            tuples.append((version, package))
        tuples.sort(reverse = True)

        return [t[1] for t in tuples]

    def __makeVersionTuple(self, version):
        """ Converts a version string into a tuple for sorting, by
        separating out numbers into separate numeric fields, so that
        version numbers sort numerically where appropriate. """

        if not version:
            return ('',)

        words = []
        p = 0
        while p < len(version):
            # Scan to the first digit.
            w = ''
            while p < len(version) and version[p] not in string.digits:
                w += version[p]
                p += 1
            words.append(w)

            # Scan to the end of the string of digits.
            w = ''
            while p < len(version) and version[p] in string.digits:
                w += version[p]
                p += 1
            if w:
                words.append(int(w))

        return tuple(words)

    def __packageIsValid(self, package, requires, platform):
        """ Returns true if the package is valid, meaning it can be
        imported without conflicts with existing packages already
        required (such as different versions of panda3d). """

        if package.platform and package.platform != platform:
            # Incorrect platform.
            return False

        if not requires:
            # No other restrictions.
            return True

        # Really, we only check the panda3d package.  The other
        # packages will list this as a dependency, and this is all
        # that matters.

        panda1 = self.__findPackageInRequires('panda3d', [package] + package.requires)
        panda2 = self.__findPackageInRequires('panda3d', requires)

        if not panda1 or not panda2:
            return True

        if panda1.version == panda2.version:
            return True

        print('Rejecting package %s, version "%s": depends on %s, version "%s" instead of version "%s"' % (
            package.packageName, package.version,
            panda1.packageName, panda1.version, panda2.version))
        return False

    def __findPackageInRequires(self, packageName, list):
        """ Returns the first package with the indicated name in the
        list of packages, or in the list of packages required by the
        packages in the list. """

        for package in list:
            if package.packageName == packageName:
                return package
            p2 = self.__findPackageInRequires(packageName, package.requires)
            if p2:
                return p2

        return None

    def __readPackageImportDescFile(self, filename):
        """ Reads the named xml file as a Package, and returns it if
        valid, or None otherwise. """

        package = self.Package('', self)
        if package.readImportDescFile(filename):
            return package

        return None

    def do_setVer(self, value):
        """ Sets an explicit set_ver number for the package, as a tuple
        of integers, or as a string of dot-separated integers. """

        self.currentPackage.packageSetVer = SeqValue(value)

    def do_config(self, **kw):
        """ Called with any number of keyword parameters.  For each
        keyword parameter, sets the corresponding p3d config variable
        to the given value.  This will be written into the
        p3d_info.xml file at the top of the application, or to the
        package desc file for a package file. """

        if not self.currentPackage:
            raise OutsideOfPackageError

        for keyword, value in kw.items():
            self.currentPackage.configs[keyword] = value

    def do_require(self, *args, **kw):
        """ Indicates a dependency on the named package(s), supplied
        as a name.

        Attempts to install this package will implicitly install the
        named package also.  Files already included in the named
        package will be omitted from this one when building it. """

        self.requirePackagesNamed(args, **kw)

    def requirePackagesNamed(self, names, version = None, host = None):
        """ Indicates a dependency on the named package(s), supplied
        as a name.

        Attempts to install this package will implicitly install the
        named package also.  Files already included in the named
        package will be omitted from this one when building it. """

        if not self.currentPackage:
            raise OutsideOfPackageError

        for packageName in names:
            # A special case when requiring the "panda3d" package.  We
            # supply the version number which we've been compiled with
            # as a default.
            pversion = version
            phost = host
            if packageName == 'panda3d':
                if not pversion:
                    pversion = PandaSystem.getPackageVersionString()
                if not phost:
                    phost = PandaSystem.getPackageHostUrl()

            package = self.findPackage(packageName, version = pversion, host = phost,
                                       requires = self.currentPackage.requires)
            if not package:
                message = 'Unknown package %s, version "%s"' % (packageName, version)
                self.notify.warning(message)
                self.currentPackage.missingPackages.append((packageName, pversion))
                continue

            self.requirePackage(package)

    def requirePackage(self, package):
        """ Indicates a dependency on the indicated package, supplied
        as a Package object.

        Attempts to install this package will implicitly install the
        named package also.  Files already included in the named
        package will be omitted from this one. """

        if not self.currentPackage:
            raise OutsideOfPackageError

        # A special case when requiring the "panda3d" package.  We
        # complain if the version number doesn't match what we've been
        # compiled with.
        if package.packageName == 'panda3d':
            if package.version != PandaSystem.getPackageVersionString():
                self.notify.warning("Requiring panda3d version %s, which does not match the current build of Panda, which is version %s." % (package.version, PandaSystem.getPackageVersionString()))
            elif package.host != PandaSystem.getPackageHostUrl():
                self.notify.warning("Requiring panda3d host %s, which does not match the current build of Panda, which is host %s." % (package.host, PandaSystem.getPackageHostUrl()))

        self.currentPackage.requirePackage(package)

    def do_module(self, *args, **kw):
        """ Adds the indicated Python module(s) to the current package. """
        self.addModule(args, **kw)

    def addModule(self, moduleNames, newName = None, filename = None, required = False):
        if not self.currentPackage:
            raise OutsideOfPackageError

        if (newName or filename) and len(moduleNames) != 1:
            raise PackagerError, 'Cannot specify newName with multiple modules'

        if required:
            self.currentPackage.requiredModules += moduleNames

        for moduleName in moduleNames:
            self.currentPackage.freezer.addModule(moduleName, newName = newName, filename = filename)

    def do_excludeModule(self, *args):
        """ Marks the indicated Python module as not to be included. """

        if not self.currentPackage:
            raise OutsideOfPackageError

        for moduleName in args:
            self.currentPackage.freezer.excludeModule(moduleName)

    def do_main(self, filename):
        """ Includes the indicated file as __main__ module of the application.
        Also updates mainModule to point to this module. """

        self.addModule(['__main__'], '__main__', filename, required = True)
        self.currentPackage.mainModule = ('__main__', '__main__')

    def do_mainModule(self, moduleName, newName = None, filename = None):
        """ Names the indicated module as the "main" module of the
        application or exe.  In most cases, you will want to use main()
        instead. """

        if not self.currentPackage:
            raise OutsideOfPackageError

        if self.currentPackage.mainModule and self.currentPackage.mainModule[0] != moduleName:
            self.notify.warning("Replacing mainModule %s with %s" % (
                self.currentPackage.mainModule[0], moduleName))

        if not newName:
            newName = moduleName

        if filename:
            filename = Filename(filename)
            newFilename = Filename('/'.join(moduleName.split('.')))
            newFilename.setExtension(filename.getExtension())
            self.currentPackage.addFile(
                filename, newName = str(newFilename),
                explicit = True, extract = True, required = True)

        self.currentPackage.mainModule = (moduleName, newName)

    def do_sign(self, certificate, chain = None, pkey = None, password = None):
        """ Signs the resulting p3d file (or package multifile) with
        the indicated certificate.  If needed, the chain file should
        contain the list of additional certificate authorities needed
        to validate the signing certificate.  The pkey file should
        contain the private key.

        It is also legal for the certificate file to contain the chain
        and private key embedded within it.

        If the private key is encrypted, the password should be
        supplied. """

        self.currentPackage.signParams.append((certificate, chain, pkey, password))

    def do_setupPanda3D(self, p3dpythonName=None, p3dpythonwName=None):
        """ A special convenience command that adds the minimum
        startup modules for a panda3d package, intended for developers
        producing their own custom panda3d for download.  Should be
        called before any other Python modules are named. """

        # This module and all its dependencies come frozen into p3dpython.
        # We should mark them as having already been added so that we don't
        # add them again to the Multifile.
        self.do_module('direct.showbase.VFSImporter')
        self.currentPackage.freezer.done(addStartupModules=True)
        self.currentPackage.freezer.writeCode(None)
        self.currentPackage.addExtensionModules()
        self.currentPackage.freezer.reset()

        self.do_file('panda3d/core.pyd', newDir='panda3d')

        # This is the key Python module that is imported at runtime to
        # start an application running.
        self.do_module('direct.p3d.AppRunner')

        # This is the main program that drives the runtime Python.  It
        # is responsible for importing direct.p3d.AppRunner to start an
        # application running.  The program comes in two parts: an
        # executable, and an associated dynamic library.  Note that the
        # .exe and .dll extensions are automatically replaced with the
        # appropriate platform-specific extensions.

        if self.platform.startswith('osx'):
            # On Mac, we package up a P3DPython.app bundle.  This
            # includes specifications in the plist file to avoid
            # creating a dock icon and stuff.

            resources = []

            # Find p3dpython.plist in the direct source tree.
            import direct
            plist = Filename(direct.__path__[0], 'plugin/p3dpython.plist')

##             # Find panda3d.icns in the models tree.
##             filename = Filename('plugin_images/panda3d.icns')
##             found = filename.resolveFilename(getModelPath().getValue())
##             if not found:
##                 found = filename.resolveFilename("models")
##             if found:
##                 resources.append(filename)

            self.do_makeBundle('P3DPython.app', plist, executable = 'p3dpython',
                               resources = resources, dependencyDir = '')

        else:
            # Anywhere else, we just ship the executable file p3dpython.exe.
            if p3dpythonName is None:
                p3dpythonName = 'p3dpython'
            else:
                self.do_config(p3dpython_name=p3dpythonName)

            if self.platform.startswith('win'):
                self.do_file('p3dpython.exe', newName=p3dpythonName+'.exe')
            else:
                self.do_file('p3dpython.exe', newName=p3dpythonName)

            # The "Windows" executable appends a 'w' to whatever name is used
            # above, unless an override name is explicitly specified.
            if self.platform.startswith('win'):
                if p3dpythonwName is None:
                    p3dpythonwName = p3dpythonName+'w'
                else:
                    self.do_config(p3dpythonw_name=p3dpythonwName)

                if self.platform.startswith('win'):
                    self.do_file('p3dpythonw.exe', newName=p3dpythonwName+'.exe')
                else:
                    self.do_file('p3dpythonw.exe', newName=p3dpythonwName)

        self.do_file('libp3dpython.dll')

    def do_freeze(self, filename, compileToExe = False):
        """ Freezes all of the current Python code into either an
        executable (if compileToExe is true) or a dynamic library (if
        it is false).  The resulting compiled binary is added to the
        current package under the indicated filename.  The filename
        should not include an extension; that will be added. """

        if not self.currentPackage:
            raise OutsideOfPackageError

        package = self.currentPackage
        freezer = package.freezer

        if package.mainModule and not compileToExe:
            self.notify.warning("Ignoring main_module for dll %s" % (filename))
            package.mainModule = None
        if not package.mainModule and compileToExe:
            message = "No main_module specified for exe %s" % (filename)
            raise PackagerError, message

        if package.mainModule:
            moduleName, newName = package.mainModule
            if compileToExe:
                # If we're producing an exe, the main module must
                # be called "__main__".
                newName = '__main__'
                package.mainModule = (moduleName, newName)

            if newName not in freezer.modules:
                freezer.addModule(moduleName, newName = newName)
            else:
                freezer.modules[newName] = freezer.modules[moduleName]
        freezer.done(addStartupModules = compileToExe)

        dirname = ''
        basename = filename
        if '/' in basename:
            dirname, basename = filename.rsplit('/', 1)
            dirname += '/'

        basename = freezer.generateCode(basename, compileToExe = compileToExe)

        package.addFile(Filename(basename), newName = dirname + basename,
                        deleteTemp = True, explicit = True, extract = True)
        package.addExtensionModules()
        if not package.platform:
            package.platform = self.platform

        # Reset the freezer for more Python files.
        freezer.reset()
        package.mainModule = None

    def do_makeBundle(self, bundleName, plist, executable = None,
                      resources = None, dependencyDir = None):
        """ Constructs a minimal OSX "bundle" consisting of an
        executable and a plist file, with optional resource files
        (such as icons), and adds it to the package under the given
        name. """

        contents = bundleName + '/Contents'

        self.addFiles([plist], newName = contents + '/Info.plist',
                      extract = True)
        if executable:
            basename = Filename(executable).getBasename()
            self.addFiles([executable], newName = contents + '/MacOS/' + basename,
                          extract = True, executable = True, dependencyDir = dependencyDir)
        if resources:
            self.addFiles(resources, newDir = contents + '/Resources',
                          extract = True, dependencyDir = dependencyDir)



    def do_file(self, *args, **kw):
        """ Adds the indicated file or files to the current package.
        See addFiles(). """

        self.addFiles(args, **kw)

    def addFiles(self, filenames, text = None, newName = None,
                 newDir = None, extract = None, executable = None,
                 deleteTemp = False, literal = False,
                 dependencyDir = None, required = False):

        """ Adds the indicated arbitrary files to the current package.

        filenames is a list of Filename or string objects, and each
        may include shell globbing characters.

        Each file is placed in the named directory, or the toplevel
        directory if no directory is specified.

        Certain special behavior is invoked based on the filename
        extension.  For instance, .py files may be automatically
        compiled and stored as Python modules.

        If newDir is not None, it specifies the directory in which the
        file should be placed.  In this case, all files matched by the
        filename expression are placed in the named directory.

        If newName is not None, it specifies a new filename.  In this
        case, newDir is ignored, and the filename expression must
        match only one file.

        If newName and newDir are both None, the file is placed in the
        toplevel directory, regardless of its source directory.

        If text is nonempty, it contains the text of the file.  In
        this case, the filename is not read, but the supplied text is
        used instead.

        If extract is true, the file is explicitly extracted at
        runtime.

        If executable is true, the file is marked as an executable
        filename, for special treatment.

        If deleteTemp is true, the file is a temporary file and will
        be deleted after its contents are copied to the package.

        If literal is true, then the file extension will be respected
        exactly as it appears, and glob characters will not be
        expanded.  If this is false, then .dll or .exe files will be
        renamed to .dylib and no extension on OSX (or .so on Linux);
        and glob characters will be expanded.

        If required is true, then the file is marked a vital part of
        the package.  The package will not be built if this file
        somehow cannot be added to the package.

        """

        if not self.currentPackage:
            raise OutsideOfPackageError

        files = []
        explicit = True

        for filename in filenames:
            filename = Filename(filename)

            if literal:
                thisFiles = [filename.toOsSpecific()]

            else:
                ext = filename.getExtension()

                # A special case, since OSX and Linux don't have a
                # standard extension for program files.
                if executable is None and ext == 'exe':
                    executable = True

                newExt = self.remapExtensions.get(ext, None)
                if newExt is not None:
                    filename.setExtension(newExt)

                thisFiles = glob.glob(filename.toOsSpecific())
                if not thisFiles:
                    thisFiles = [filename.toOsSpecific()]

                if newExt == 'dll' or (ext == 'dll' and newExt is None):
                    # Go through the dsoFilename interface on Windows,
                    # to insert a _d if we are running on a debug
                    # build.
                    dllFilename = Filename(filename)
                    dllFilename.setExtension('so')
                    dllFilename = Filename.dsoFilename(str(dllFilename))
                    if dllFilename != filename:
                        thisFiles = glob.glob(filename.toOsSpecific())
                        if not thisFiles:
                            # We have to resolve this filename to
                            # determine if it's a _d or not.
                            if self.resolveLibrary(dllFilename):
                                thisFiles = [dllFilename.toOsSpecific()]
                            else:
                                thisFiles = [filename.toOsSpecific()]

            if len(thisFiles) > 1:
                explicit = False
            files += thisFiles

        prefix = ''
        if newDir is not None:
            prefix = str(Filename(newDir))
            if prefix and prefix[-1] != '/':
                prefix += '/'

        if newName:
            if len(files) != 1:
                message = 'Cannot install multiple files on target filename %s' % (newName)
                raise PackagerError, message

        if text:
            if len(files) != 1:
                message = 'Cannot install text to multiple files'
                raise PackagerError, message
            if not newName:
                newName = str(filenames[0])

        for filename in files:
            filename = Filename.fromOsSpecific(filename)
            basename = filename.getBasename()
            name = newName
            if not name:
                name = prefix + basename

            self.currentPackage.addFile(
                filename, newName = name, extract = extract,
                explicit = explicit, executable = executable,
                text = text, deleteTemp = deleteTemp,
                dependencyDir = dependencyDir, required = required)

    def do_exclude(self, filename):
        """ Marks the indicated filename as not to be included.  The
        filename may include shell globbing characters, and may or may
        not include a dirname.  (If it does not include a dirname, it
        refers to any file with the given basename from any
        directory.)"""

        if not self.currentPackage:
            raise OutsideOfPackageError

        filename = Filename(filename)
        self.currentPackage.excludeFile(filename)


    def do_includeExtensions(self, executableExtensions = None, extractExtensions = None, 
                         imageExtensions = None, textExtensions = None, 
                         uncompressibleExtensions = None, unprocessedExtensions = None,
                         suppressWarningForExtensions = None):
        """ Ensure that dir() will include files with the given extensions.
        The extensions should not have '.' prefixes.
        
        All except 'suppressWarningForExtensions' allow the given kinds of files
        to be packaged with their respective semantics (read the source).
        
        'suppressWarningForExtensions' lists extensions *expected* to be ignored, 
        so no warnings will be emitted for them.
        """
        if executableExtensions:
            self.executableExtensions += executableExtensions

        if extractExtensions:
            self.extractExtensions += extractExtensions

        if imageExtensions:
            self.imageExtensions += imageExtensions

        if textExtensions:
            self.textExtensions += textExtensions

        if uncompressibleExtensions:
            self.uncompressibleExtensions += uncompressibleExtensions

        if unprocessedExtensions:
            self.unprocessedExtensions += unprocessedExtensions

        if suppressWarningForExtensions:
            self.suppressWarningForExtensions += suppressWarningForExtensions

        self._ensureExtensions()

    def do_dir(self, dirname, newDir = None, unprocessed = None):

        """ Adds the indicated directory hierarchy to the current
        package.  The directory hierarchy is walked recursively, and
        all files that match a known extension are added to the package.

        newDir specifies the directory name within the package which
        the contents of the named directory should be installed to.
        If it is omitted, the contents of the named directory are
        installed to the root of the package.

        If unprocessed is false (the default), bam files are loaded and
        scanned for textures, and these texture paths within the bam
        files are manipulated to point to the new paths within the
        package.  If unprocessed is true, this operation is bypassed,
        and bam files are packed exactly as they are.
        """

        if not self.currentPackage:
            raise OutsideOfPackageError

        dirname = Filename(dirname)
        if not newDir:
            newDir = ''

        # Adding the directory to sys.path is a cheesy way to help the
        # modulefinder find it.
        sys.path.append(dirname.toOsSpecific())
        self.__recurseDir(dirname, newDir, unprocessed = unprocessed)

    def __recurseDir(self, filename, newName, unprocessed = None, packageTree = None):
        dirList = vfs.scanDirectory(filename)
        if dirList:
            # It's a directory name.  Recurse.
            prefix = newName
            if prefix and prefix[-1] != '/':
                prefix += '/'

            # First check if this is a Python package tree.  If so, add it
            # implicitly as a module.
            for subfile in dirList:
                filename = subfile.getFilename()
                if filename.getBasename() == '__init__.py':
                    moduleName = newName.replace("/", ".")
                    self.addModule([moduleName], filename=filename)

            for subfile in dirList:
                filename = subfile.getFilename()
                self.__recurseDir(filename, prefix + filename.getBasename(),
                                  unprocessed = unprocessed)
            return

        # It's a file name.  Add it.
        ext = filename.getExtension()
        if ext == 'py':
            self.currentPackage.addFile(filename, newName = newName,
                                        explicit = False, unprocessed = unprocessed)
        else:
            if ext == 'pz':
                # Strip off an implicit .pz extension.
                newFilename = Filename(filename)
                newFilename.setExtension('')
                newFilename = Filename(str(newFilename))
                ext = newFilename.getExtension()

            if ext in self.knownExtensions:
                if ext in self.textExtensions:
                    filename.setText()
                else:
                    filename.setBinary()
                self.currentPackage.addFile(filename, newName = newName,
                                            explicit = False, unprocessed = unprocessed)
            elif not ext in self.suppressWarningForExtensions:
                newCount = self.currentPackage.ignoredDirFiles.get(ext, 0) + 1
                self.currentPackage.ignoredDirFiles[ext] = newCount
                
                if self.verbosePrint:
                    self.notify.warning("ignoring file %s" % filename) 

    def readContentsFile(self):
        """ Reads the contents.xml file at the beginning of
        processing. """

        self.hosts = {}
        # Since we've blown away the self.hosts map, we have to make
        # sure that our own host at least is added to the map.
        self.addHost(self.host)

        self.maxAge = 0
        self.contentsSeq = SeqValue()
        self.contents = {}
        self.contentsChanged = False

        if not self.allowPackages:
            # Don't bother.
            return

        contentsFilename = Filename(self.installDir, 'contents.xml')
        doc = TiXmlDocument(contentsFilename.toOsSpecific())
        if not doc.LoadFile():
            # Couldn't read file.
            return

        xcontents = doc.FirstChildElement('contents')
        if xcontents:
            maxAge = xcontents.Attribute('max_age')
            if maxAge:
                self.maxAge = int(maxAge)

            self.contentsSeq.loadXml(xcontents)

            xhost = xcontents.FirstChildElement('host')
            if xhost:
                he = self.HostEntry()
                he.loadXml(xhost, self)
                self.hosts[he.url] = he
                self.host = he.url

            xpackage = xcontents.FirstChildElement('package')
            while xpackage:
                pe = self.PackageEntry()
                pe.loadXml(xpackage)
                self.contents[pe.getKey()] = pe
                xpackage = xpackage.NextSiblingElement('package')

    def writeContentsFile(self):
        """ Rewrites the contents.xml file at the end of
        processing. """

        if not self.contentsChanged:
            # No need to rewrite.
            return

        contentsFilename = Filename(self.installDir, 'contents.xml')
        doc = TiXmlDocument(contentsFilename.toOsSpecific())
        decl = TiXmlDeclaration("1.0", "utf-8", "")
        doc.InsertEndChild(decl)

        xcontents = TiXmlElement('contents')
        if self.maxAge:
            xcontents.SetAttribute('max_age', str(self.maxAge))

        self.contentsSeq += 1
        self.contentsSeq.storeXml(xcontents)

        if self.host:
            he = self.hosts.get(self.host, None)
            if he:
                xhost = he.makeXml(packager = self)
                xcontents.InsertEndChild(xhost)

        contents = sorted(self.contents.items())
        for key, pe in contents:
            xpackage = pe.makeXml()
            xcontents.InsertEndChild(xpackage)

        doc.InsertEndChild(xcontents)
        doc.SaveFile()


# The following class and function definitions represent a few sneaky
# Python tricks to allow the pdef syntax to contain the pseudo-Python
# code they do.  These tricks bind the function and class definitions
# into a bit table as they are parsed from the pdef file, so we can
# walk through that table later and perform the operations requested
# in order.

class metaclass_def(type):
    """ A metaclass is invoked by Python when the class definition is
    read, for instance to define a child class.  By defining a
    metaclass for class_p3d and class_package, we can get a callback
    when we encounter "class foo(p3d)" in the pdef file.  The callback
    actually happens after all of the code within the class scope has
    been parsed first. """

    def __new__(self, name, bases, dict):

        # At the point of the callback, now, "name" is the name of the
        # class we are instantiating, "bases" is the list of parent
        # classes, and "dict" is the class dictionary we have just
        # parsed.

        # If "dict" contains __metaclass__, then we must be parsing
        # class_p3d or class_ppackage, below--skip it.  But if it
        # doesn't contain __metaclass__, then we must be parsing
        # "class foo(p3d)" (or whatever) from the pdef file.

        if '__metaclass__' not in dict:
            # Get the context in which this class was created
            # (presumably, the module scope) out of the stack frame.
            frame = sys._getframe(1)
            mdict = frame.f_locals
            lineno = frame.f_lineno

            # Store the class name on a statements list in that
            # context, so we can later resolve the class names in
            # the order they appeared in the file.
            mdict.setdefault('__statements', []).append((lineno, 'class', name, None, None))

        return type.__new__(self, name, bases, dict)

class class_p3d:
    __metaclass__ = metaclass_def
    pass

class class_package:
    __metaclass__ = metaclass_def
    pass

class class_solo:
    __metaclass__ = metaclass_def
    pass

class func_closure:

    """ This class is used to create a closure on the function name,
    and also allows the *args, **kw syntax.  In Python, the lambda
    syntax, used with default parameters, is used more often to create
    a closure (that is, a binding of one or more variables into a
    callable object), but that syntax doesn't work with **kw.
    Fortunately, a class method is also a form of a closure, because
    it binds self; and this doesn't have any syntax problems with
    **kw. """

    def __init__(self, name):
        self.name = name

    def generic_func(self, *args, **kw):
        """ This method is bound to all the functions that might be
        called from the pdef file.  It's a special function; when it is
        called, it does nothing but store its name and arguments in the
        caller's local scope, where they can be pulled out later. """

        # Get the context in which this function was called (presumably,
        # the class dictionary) out of the stack frame.
        frame = sys._getframe(1)
        cldict = frame.f_locals
        lineno = frame.f_lineno

        # Store the function on a statements list in that context, so we
        # can later walk through the function calls for each class.
        cldict.setdefault('__statements', []).append((lineno, 'func', self.name, args, kw))<|MERGE_RESOLUTION|>--- conflicted
+++ resolved
@@ -13,11 +13,6 @@
 import glob
 import string
 import types
-<<<<<<< HEAD
-import getpass
-=======
-import platform
->>>>>>> 5b4b6ced
 import struct
 import subprocess
 import copy
@@ -3078,15 +3073,9 @@
                 # to a temporary file instead of the host directory.
                 filename = Filename.temporary('', 'import_' + packageInfo.importDescFile.basename, '.xml')
 
-            # Compatibility hack: 1.9.0 does not have host.freshenFile.
-            if not hasattr(host, 'freshenFile'):
-                if not appRunner.freshenFile(host, packageInfo.importDescFile, filename):
-                    self.notify.error("Couldn't download import file.")
-                    continue
-            else:
-                if not host.freshenFile(self.http, packageInfo.importDescFile, filename):
-                    self.notify.error("Couldn't download import file.")
-                    continue
+            if not host.freshenFile(self.http, packageInfo.importDescFile, filename):
+                self.notify.error("Couldn't download import file.")
+                continue
 
             # Now that we have the import desc file, use it to load one of
             # our Package objects.
