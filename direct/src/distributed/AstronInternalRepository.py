from pandac.PandaModules import *
from MsgTypes import *
from direct.showbase import ShowBase # __builtin__.config
from direct.task.TaskManagerGlobal import * # taskMgr
from direct.directnotify import DirectNotifyGlobal
from ConnectionRepository import ConnectionRepository
from PyDatagram import PyDatagram
from PyDatagramIterator import PyDatagramIterator
from AstronDatabaseInterface import AstronDatabaseInterface
from NetMessenger import NetMessenger
import collections

# Helper functions for logging output:
def msgpack_length(dg, length, fix, maxfix, tag8, tag16, tag32):
    if length < maxfix:
        dg.addUint8(fix + length)
    elif tag8 is not None and length < 1<<8:
        dg.addUint8(tag8)
        dg.addUint8(length)
    elif tag16 is not None and length < 1<<16:
        dg.addUint8(tag16)
        dg.addBeUint16(length)
    elif tag32 is not None and length < 1<<32:
        dg.addUint8(tag32)
        dg.addBeUint32(length)
    else:
        raise ValueError('Value too big for MessagePack')

def msgpack_encode(dg, element):
    if element == None:
        dg.addUint8(0xc0)
    elif element is False:
        dg.addUint8(0xc2)
    elif element is True:
        dg.addUint8(0xc3)
    elif isinstance(element, (int, long)):
        if -32 <= element < 128:
            dg.addInt8(element)
        elif 128 <= element < 256:
            dg.addUint8(0xcc)
            dg.addUint8(element)
        elif 256 <= element < 65536:
            dg.addUint8(0xcd)
            dg.addBeUint16(element)
        elif 65536 <= element < (1<<32):
            dg.addUint8(0xce)
            dg.addBeUint32(element)
        elif (1<<32) <= element < (1<<64):
            dg.addUint8(0xcf)
            dg.addBeUint64(element)
        elif -128 <= element < -32:
            dg.addUint8(0xd0)
            dg.addInt8(element)
        elif -32768 <= element < -128:
            dg.addUint8(0xd1)
            dg.addBeInt16(element)
        elif -1<<31 <= element < -32768:
            dg.addUint8(0xd2)
            dg.addBeInt32(element)
        elif -1<<63 <= element < -1<<31:
            dg.addUint8(0xd3)
            dg.addBeInt64(element)
        else:
            raise ValueError('int out of range for msgpack: %d' % element)
    elif isinstance(element, dict):
        msgpack_length(dg, len(element), 0x80, 0x10, None, 0xde, 0xdf)
        for k,v in element.items():
            msgpack_encode(dg, k)
            msgpack_encode(dg, v)
    elif isinstance(element, list):
        msgpack_length(dg, len(element), 0x90, 0x10, None, 0xdc, 0xdd)
        for v in element:
            msgpack_encode(dg, v)
    elif isinstance(element, basestring):
        msgpack_length(dg, len(element), 0xa0, 0x20, 0xd9, 0xda, 0xdb)
        dg.appendData(element)
    elif isinstance(element, float):
        # Python does not distinguish between floats and doubles, so we send
        # everything as a double in MsgPack:
        dg.addUint8(0xcb)
        dg.addFloat64(element)
    else:
        raise TypeError('Encountered non-MsgPack-packable value: %r' % element)

class AstronInternalRepository(ConnectionRepository):
    """
    This class is part of Panda3D's new MMO networking framework.
    It interfaces with an Astron (https://github.com/Astron/Astron) server in
    order to manipulate objects in the Astron cluster. It does not require any
    specific "gateway" into the Astron network. Rather, it just connects directly
    to any Message Director. Hence, it is an "internal" repository.

    This class is suitable for constructing your own AI Servers and UberDOG servers
    using Panda3D. Objects with a "self.air" attribute are referring to an instance
    of this class.
    """
    notify = DirectNotifyGlobal.directNotify.newCategory("AstronInternalRepository")

    def __init__(self, baseChannel, serverId=None, dcFileNames = None,
                 dcSuffix = 'AI', connectMethod = None, threadedNet = None):
        if connectMethod is None:
            connectMethod = self.CM_HTTP
        ConnectionRepository.__init__(self, connectMethod, config, hasOwnerView = False, threadedNet = threadedNet)
        self.setClientDatagram(False)
        self.dcSuffix = dcSuffix
        if hasattr(self, 'setVerbose'):
            if self.config.GetBool('verbose-internalrepository'):
                self.setVerbose(1)

        # The State Server we are configured to use for creating objects.
        #If this is None, generating objects is not possible.
        self.serverId = self.config.GetInt('air-stateserver', 0) or None
        if serverId is not None:
            self.serverId = serverId

        maxChannels = self.config.GetInt('air-channel-allocation', 1000000)
        self.channelAllocator = UniqueIdAllocator(baseChannel, baseChannel+maxChannels-1)
        self._registeredChannels = set()

        self.__contextCounter = 0

        self.netMessenger = NetMessenger(self)

        self.dbInterface = AstronDatabaseInterface(self)
        self.__callbacks = {}

        self.ourChannel = self.allocateChannel()

        self.eventLogId = self.config.GetString('eventlog-id', 'AIR:%d' % self.ourChannel)
        self.eventSocket = None
        eventLogHost = self.config.GetString('eventlog-host', '')
        if eventLogHost:
            if ':' in eventLogHost:
                host, port = eventLogHost.split(':', 1)
                self.setEventLogHost(host, int(port))
            else:
                self.setEventLogHost(eventLogHost)

        self.readDCFile(dcFileNames)

    def getContext(self):
        self.__contextCounter = (self.__contextCounter + 1) & 0xFFFFFFFF
        return self.__contextCounter

    def allocateChannel(self):
        """
        Allocate an unused channel out of this AIR's configured channel space.

        This is also used to allocate IDs for DistributedObjects, since those
        occupy a channel.
        """

        return self.channelAllocator.allocate()

    def deallocateChannel(self, channel):
        """
        Return the previously-allocated channel back to the allocation pool.
        """

        self.channelAllocator.free(channel)

    def registerForChannel(self, channel):
        """
        Register for messages on a specific Message Director channel.

        If the channel is already open by this AIR, nothing will happen.
        """

        if channel in self._registeredChannels:
            return
        self._registeredChannels.add(channel)

        dg = PyDatagram()
        dg.addServerControlHeader(CONTROL_ADD_CHANNEL)
        dg.addChannel(channel)
        self.send(dg)

    def unregisterForChannel(self, channel):
        """
        Unregister a channel subscription on the Message Director. The Message
        Director will cease to relay messages to this AIR sent on the channel.
        """

        if channel not in self._registeredChannels:
            return
        self._registeredChannels.remove(channel)

        dg = PyDatagram()
        dg.addServerControlHeader(CONTROL_REMOVE_CHANNEL)
        dg.addChannel(channel)
        self.send(dg)

    def addPostRemove(self, dg):
        """
        Register a datagram with the Message Director that gets sent out if the
        connection is ever lost.

        This is useful for registering cleanup messages: If the Panda3D process
        ever crashes unexpectedly, the Message Director will detect the socket
        close and automatically process any post-remove datagrams.
        """

        dg2 = PyDatagram()
        dg2.addServerControlHeader(CONTROL_ADD_POST_REMOVE)
        dg2.addUint64(self.ourChannel)
        dg2.addString(dg.getMessage())
        self.send(dg2)

    def clearPostRemove(self):
        """
        Clear all datagrams registered with addPostRemove.

        This is useful if the Panda3D process is performing a clean exit. It may
        clear the "emergency clean-up" post-remove messages and perform a normal
        exit-time clean-up instead, depending on the specific design of the game.
        """

        dg = PyDatagram()
        dg.addServerControlHeader(CONTROL_CLEAR_POST_REMOVES)
        dg.addUint64(self.ourChannel)
        self.send(dg)

    def handleDatagram(self, di):
        msgType = self.getMsgType()

        if msgType in (STATESERVER_OBJECT_ENTER_AI_WITH_REQUIRED,
                       STATESERVER_OBJECT_ENTER_AI_WITH_REQUIRED_OTHER):
            self.handleObjEntry(di, msgType == STATESERVER_OBJECT_ENTER_AI_WITH_REQUIRED_OTHER)
        elif msgType in (STATESERVER_OBJECT_CHANGING_AI,
                         STATESERVER_OBJECT_DELETE_RAM):
            self.handleObjExit(di)
        elif msgType == STATESERVER_OBJECT_CHANGING_LOCATION:
            self.handleObjLocation(di)
        elif msgType in (DBSERVER_CREATE_OBJECT_RESP,
                         DBSERVER_OBJECT_GET_ALL_RESP,
                         DBSERVER_OBJECT_SET_FIELD_IF_EQUALS_RESP,
                         DBSERVER_OBJECT_SET_FIELDS_IF_EQUALS_RESP):
            self.dbInterface.handleDatagram(msgType, di)
        elif msgType == DBSS_OBJECT_GET_ACTIVATED_RESP:
            self.handleGetActivatedResp(di)
        elif msgType >= 20000:
            # These messages belong to the NetMessenger:
            self.netMessenger.handle(msgType, di)
        else:
            self.notify.warning('Received message with unknown MsgType=%d' % msgType)

    def handleObjLocation(self, di):
        doId = di.getUint32()
        parentId = di.getUint32()
        zoneId = di.getUint32()

        do = self.doId2do.get(doId)

        if not do:
            self.notify.warning('Received location for unknown doId=%d!' % (doId))
            return

        do.setLocation(parentId, zoneId)

    def handleObjEntry(self, di, other):
        doId = di.getUint32()
        parentId = di.getUint32()
        zoneId = di.getUint32()
        classId = di.getUint16()

        if classId not in self.dclassesByNumber:
            self.notify.warning('Received entry for unknown dclass=%d! (Object %d)' % (classId, doId))
            return

        if doId in self.doId2do:
            return # We already know about this object; ignore the entry.

        dclass = self.dclassesByNumber[classId]

        do = dclass.getClassDef()(self)
        do.dclass = dclass
        do.doId = doId
        # The DO came in off the server, so we do not unregister the channel when
        # it dies:
        do.doNotDeallocateChannel = True
        self.addDOToTables(do, location=(parentId, zoneId))

        # Now for generation:
        do.generate()
        if other:
            do.updateAllRequiredOtherFields(dclass, di)
        else:
            do.updateAllRequiredFields(dclass, di)

    def handleObjExit(self, di):
        doId = di.getUint32()

        if doId not in self.doId2do:
            self.notify.warning('Received AI exit for unknown object %d' % (doId))
            return

        do = self.doId2do[doId]
        self.removeDOFromTables(do)
        do.delete()
        do.sendDeleteEvent()

    def handleGetActivatedResp(self, di):
        ctx = di.getUint32()
        doId = di.getUint32()
        activated = di.getUint8()

        if ctx not in self.__callbacks:
            self.notify.warning('Received unexpected DBSS_OBJECT_GET_ACTIVATED_RESP (ctx: %d)' %ctx)
            return

        try:
            self.__callbacks[ctx](doId, activated)
        finally:
            del self.__callbacks[ctx]

    def getActivated(self, doId, callback):
        ctx = self.getContext()
        self.__callbacks[ctx] = callback

        dg = PyDatagram()
        dg.addServerHeader(doId, self.ourChannel, DBSS_OBJECT_GET_ACTIVATED)
        dg.addUint32(ctx)
        dg.addUint32(doId)
        self.send(dg)

    def sendUpdate(self, do, fieldName, args):
        """
        Send a field update for the given object.

        You should probably use do.sendUpdate(...) instead.
        """

        self.sendUpdateToChannel(do, do.doId, fieldName, args)

    def sendUpdateToChannel(self, do, channelId, fieldName, args):
        """
        Send an object field update to a specific channel.

        This is useful for directing the update to a specific client or node,
        rather than at the State Server managing the object.

        You should probably use do.sendUpdateToChannel(...) instead.
        """

        dclass = do.dclass
        field = dclass.getFieldByName(fieldName)
        dg = field.aiFormatUpdate(do.doId, channelId, self.ourChannel, args)
        self.send(dg)

    def sendActivate(self, doId, parentId, zoneId, dclass=None, fields=None):
        """
        Activate a DBSS object, given its doId, into the specified parentId/zoneId.

        If both dclass and fields are specified, an ACTIVATE_WITH_DEFAULTS_OTHER
        will be sent instead. In other words, the specified fields will be
        auto-applied during the activation.
        """

        fieldPacker = DCPacker()
        fieldCount = 0
        if dclass and fields:
            for k,v in fields.items():
                field = dclass.getFieldByName(k)
                if not field:
                    self.notify.error('Activation request for %s object contains '
                                      'invalid field named %s' % (dclass.getName(), k))

                fieldPacker.rawPackUint16(field.getNumber())
                fieldPacker.beginPack(field)
                field.packArgs(fieldPacker, v)
                fieldPacker.endPack()
                fieldCount += 1

            dg = PyDatagram()
            dg.addServerHeader(doId, self.ourChannel, DBSS_OBJECT_ACTIVATE_WITH_DEFAULTS)
            dg.addUint32(doId)
            dg.addUint32(0)
            dg.addUint32(0)
            self.send(dg)
            # DEFAULTS_OTHER isn't implemented yet, so we chase it with a SET_FIELDS
            dg = PyDatagram()
            dg.addServerHeader(doId, self.ourChannel, STATESERVER_OBJECT_SET_FIELDS)
            dg.addUint32(doId)
            dg.addUint16(fieldCount)
            dg.appendData(fieldPacker.getString())
            self.send(dg)
            # Now slide it into the zone we expect to see it in (so it
            # generates onto us with all of the fields in place)
            dg = PyDatagram()
            dg.addServerHeader(doId, self.ourChannel, STATESERVER_OBJECT_SET_LOCATION)
            dg.addUint32(parentId)
            dg.addUint32(zoneId)
            self.send(dg)
        else:
            dg = PyDatagram()
            dg.addServerHeader(doId, self.ourChannel, DBSS_OBJECT_ACTIVATE_WITH_DEFAULTS)
            dg.addUint32(doId)
            dg.addUint32(parentId)
            dg.addUint32(zoneId)
            self.send(dg)

    def sendSetLocation(self, do, parentId, zoneId):
        dg = PyDatagram()
        dg.addServerHeader(do.doId, self.ourChannel, STATESERVER_OBJECT_SET_LOCATION)
        dg.addUint32(parentId)
        dg.addUint32(zoneId)
        self.send(dg)

    def generateWithRequired(self, do, parentId, zoneId, optionalFields=[]):
        """
        Generate an object onto the State Server, choosing an ID from the pool.

        You should probably use do.generateWithRequired(...) instead.
        """

        doId = self.allocateChannel()
        self.generateWithRequiredAndId(do, doId, parentId, zoneId, optionalFields)

    def generateWithRequiredAndId(self, do, doId, parentId, zoneId, optionalFields=[]):
        """
        Generate an object onto the State Server, specifying its ID and location.

        You should probably use do.generateWithRequiredAndId(...) instead.
        """

        do.doId = doId
        self.addDOToTables(do, location=(parentId, zoneId))
        do.sendGenerateWithRequired(self, parentId, zoneId, optionalFields)
	do.generate()

    def requestDelete(self, do):
        """
        Request the deletion of an object that already exists on the State Server.

        You should probably use do.requestDelete() instead.
        """

        dg = PyDatagram()
        dg.addServerHeader(do.doId, self.ourChannel, STATESERVER_OBJECT_DELETE_RAM)
        dg.addUint32(do.doId)
        self.send(dg)

    def connect(self, host, port=7199):
        """
        Connect to a Message Director. The airConnected message is sent upon
        success.

        N.B. This overrides the base class's connect(). You cannot use the
        ConnectionRepository connect() parameters.
        """

        url = URLSpec()
        url.setServer(host)
        url.setPort(port)

        self.notify.info('Now connecting to %s:%s...' % (host, port))
        ConnectionRepository.connect(self, [url],
                                     successCallback=self.__connected,
                                     failureCallback=self.__connectFailed,
                                     failureArgs=[host, port])

    def __connected(self):
        self.notify.info('Connected successfully.')

        # Listen to our channel...
        self.registerForChannel(self.ourChannel)

        # If we're configured with a State Server, register a post-remove to
        # clean up whatever objects we own on this server should we unexpectedly
        # fall over and die.
        if self.serverId:
            dg = PyDatagram()
            dg.addServerHeader(self.serverId, self.ourChannel, STATESERVER_DELETE_AI_OBJECTS)
            dg.addChannel(self.ourChannel)
            self.addPostRemove(dg)

        messenger.send('airConnected')
        self.handleConnected()

    def __connectFailed(self, code, explanation, host, port):
        self.notify.warning('Failed to connect! (code=%s; %r)' % (code, explanation))

        # Try again...
        retryInterval = config.GetFloat('air-reconnect-delay', 5.0)
        taskMgr.doMethodLater(retryInterval, self.connect, 'Reconnect delay', extraArgs=[host, port])

    def handleConnected(self):
        """
        Subclasses should override this if they wish to handle the connection
        event.
        """

    def lostConnection(self):
        # This should be overridden by a subclass if unexpectedly losing connection
        # is okay.
        self.notify.error('Lost connection to gameserver!')

    def setEventLogHost(self, host, port=7197):
        """
        Set the target host for Event Logger messaging. This should be pointed
        at the UDP IP:port that hosts the cluster's running Event Logger.

        Providing a value of None or an empty string for 'host' will disable
        event logging.
        """

        if not host:
            self.eventSocket = None
            return

        address = SocketAddress()
        if not address.setHost(host, port):
            self.notify.warning('Invalid Event Log host specified: %s:%s' % (host, port))
            self.eventSocket = None
        else:
            self.eventSocket = SocketUDPOutgoing()
            self.eventSocket.InitToAddress(address)

    def writeServerEvent(self, logtype, *args, **kwargs):
        """
        Write an event to the central Event Logger, if one is configured.

        The purpose of the Event Logger is to keep a game-wide record of all
        interesting in-game events that take place. Therefore, this function
        should be used whenever such an interesting in-game event occurs.
        """

        if self.eventSocket is None:
            return # No event logger configured!

        log = collections.OrderedDict()
        log['type'] = logtype
        log['sender'] = self.eventLogId

        for i,v in enumerate(args):
            # +1 because the logtype was _0, so we start at _1
            log['_%d' % (i+1)] = v

        log.update(kwargs)

        dg = PyDatagram()
<<<<<<< HEAD
        msgpack_encode(dg, log)
        self.eventSocket.Send(dg.getMessage())
=======
        dg.addString(self.eventLogId)
        dg.addString(logtype)
        for arg in args:
            dg.addString(str(arg))
        self.eventSocket.Send(dg.getMessage())
		
    def setAI(self, doId, aiChannel):
        """
        Sets the AI of the specified DistributedObjectAI to be the specified channel.
        Generally, you should not call this method, and instead call DistributedObjectAI.setAI.
        """
        
        dg = PyDatagram()
        dg.addServerHeader(doId, aiChannel, STATESERVER_OBJECT_SET_AI)
        dg.add_uint64(aiChannel)
        self.send(dg)
		
    def eject(self, clientChannel, reasonCode, reason):
        """
        Kicks the client residing at the specified clientChannel, using the specifed reasoning.
        """

        dg = PyDatagram()
        dg.addServerHeader(clientChannel, self.ourChannel, CLIENTAGENT_EJECT)
        dg.add_uint16(reasonCode)
        dg.addString(reason)
        self.send(dg)
        
    def setClientState(self, clientChannel, state):
        """
        Sets the state of the client on the CA.
        Useful for logging in and logging out, and for little else.
        """
        
        dg = PyDatagram()
        dg.addServerHeader(clientChannel, self.ourChannel, CLIENTAGENT_SET_STATE)
        dg.add_uint16(state)
        self.send(dg)
        
    def clientAddSessionObject(self, clientChannel, doId):
        """
        Declares the specified DistributedObject to be a "session object",
        meaning that it is destroyed when the client disconnects.
        Generally used for avatars owned by the client.
        """
        
        dg = PyDatagram()
        dg.addServerHeader(clientChannel, self.ourChannel, CLIENTAGENT_ADD_SESSION_OBJECT)
        dg.add_uint32(doId)
        self.send(dg)
        
    def clientAddInterest(self, clientChannel, interestId, parentId, zoneId):
        """
        Opens an interest on the behalf of the client. This, used in conjunction
        with add_interest: visible (or preferably, disabled altogether), will mitigate
        possible security risks.
        """
        
        dg = PyDatagram()
        dg.addServerHeader(clientChanel, self.ourChannel, CLIENTAGENT_ADD_INTEREST)
        dg.add_uint16(interestId)
        dg.add_uint32(parentId)
        dg.add_uint32(zoneId)
        self.send(dg)
        
    def setOwner(self, doId, newOwner):
        """
        Sets the owner of a DistributedObject. This will enable the new owner to send "ownsend" fields,
        and will generate an OwnerView.
        """
        
        dg = PyDatagram()
        dg.addServerHeader(doId, self.ourChannel, STATESERVER_OBJECT_SET_OWNER)
        dg.add_uint64(newOwner)
        self.send(dg)
>>>>>>> 882fb179
<|MERGE_RESOLUTION|>--- conflicted
+++ resolved
@@ -539,14 +539,7 @@
         log.update(kwargs)
 
         dg = PyDatagram()
-<<<<<<< HEAD
         msgpack_encode(dg, log)
-        self.eventSocket.Send(dg.getMessage())
-=======
-        dg.addString(self.eventLogId)
-        dg.addString(logtype)
-        for arg in args:
-            dg.addString(str(arg))
         self.eventSocket.Send(dg.getMessage())
 		
     def setAI(self, doId, aiChannel):
@@ -617,5 +610,4 @@
         dg = PyDatagram()
         dg.addServerHeader(doId, self.ourChannel, STATESERVER_OBJECT_SET_OWNER)
         dg.add_uint64(newOwner)
-        self.send(dg)
->>>>>>> 882fb179
+        self.send(dg)