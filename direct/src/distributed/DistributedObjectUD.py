"""DistributedObjectUD module: contains the DistributedObjectUD class"""

from direct.directnotify.DirectNotifyGlobal import directNotify
from direct.distributed.DistributedObjectBase import DistributedObjectBase
from direct.showbase import PythonUtil
from panda3d.core import *
from panda3d.direct import *
#from PyDatagram import PyDatagram
#from PyDatagramIterator import PyDatagramIterator

class DistributedObjectUD(DistributedObjectBase):
    notify = directNotify.newCategory("DistributedObjectUD")
    QuietZone = 1

    def __init__(self, air):
        try:
            self.DistributedObjectUD_initialized
        except:
            self.DistributedObjectUD_initialized = 1
            DistributedObjectBase.__init__(self, air)

            self.accountName = ''
            # Record the repository
            self.air = air

            # Record our distributed class
            className = self.__class__.__name__
            self.dclass = self.air.dclassesByName[className]
            # init doId pre-allocated flag
            self.__preallocDoId = 0

            # used to track zone changes across the quiet zone
            # NOTE: the quiet zone is defined in OTP, but we need it
            # here.
            self.lastNonQuietZone = None

            self._DOUD_requestedDelete = False

            # These are used to implement beginBarrier().
            self.__nextBarrierContext = 0
            self.__barriers = {}

            self.__generated = False
            # reference count for multiple inheritance
            self.__generates = 0

    # Uncomment if you want to debug DO leaks
    #def __del__(self):
    #    """
    #    For debugging purposes, this just prints out what got deleted
    #    """
    #    print ("Destructing: " + self.__class__.__name__)

    if __debug__:
        def status(self, indent=0):
            """
            print out doId(parentId, zoneId) className
                and conditionally show generated or deleted
            """
            spaces = ' ' * (indent + 2)
            try:
                print("%s%s:" % (' ' * indent, self.__class__.__name__))

                flags = []
                if self.__generated:
                    flags.append("generated")
                if self.air == None:
                    flags.append("deleted")

                flagStr = ""
                if len(flags):
                    flagStr = " (%s)" % (" ".join(flags))

                print("%sfrom DistributedObject doId:%s, parent:%s, zone:%s%s" % (
                    spaces, self.doId, self.parentId, self.zoneId, flagStr))
            except Exception as e:
                print("%serror printing status %s" % (spaces, e))

    def getDeleteEvent(self):
        # this is sent just before we get deleted
        if hasattr(self, 'doId'):
            return 'distObjDelete-%s' % self.doId
        return None

    def sendDeleteEvent(self):
        # this is called just before we get deleted
        delEvent = self.getDeleteEvent()
        if delEvent:
            messenger.send(delEvent)

    def delete(self):
        """
        Inheritors should redefine this to take appropriate action on delete
        Note that this may be called multiple times if a class inherits
        from DistributedObjectUD more than once.
        """
        self.__generates -= 1
        if self.__generates < 0:
            self.notify.debug('DistributedObjectUD: delete() called more times than generate()')
        if self.__generates == 0:
            # prevent this code from executing multiple times
            if self.air is not None:
                # self.doId may not exist.  The __dict__ syntax works around that.
                assert self.notify.debug('delete(): %s' % (self.__dict__.get("doId")))

                if not self._DOUD_requestedDelete:
                    # this logs every delete that was not requested by us.
                    # TODO: this currently prints warnings for deletes of objects
                    # that we did not create. We need to add a 'locally created'
                    # flag to every object to filter these out.
                    """
                    DistributedObjectUD.notify.warning(
                        'delete() called but requestDelete never called for %s: %s'
                        % (self.__dict__.get('doId'), self.__class__.__name__))
                        """
                    """
                    # print a stack trace so we can detect whether this is the
                    # result of a network msg.
                    # this is slow.
                    from direct.showbase.PythonUtil import StackTrace
                    DistributedObjectUD.notify.warning(
                        'stack trace: %s' % StackTrace())
                        """
                self._DOUD_requestedDelete = False

                # Clean up all the pending barriers.
                for barrier in self.__barriers.values():
                    barrier.cleanup()
                self.__barriers = {}

                # Asad: As per Roger's suggestion, turn off the following block until a solution is
                # Thought out of how to prevent this delete message or to handle this message better
##              if not hasattr(self, "doNotDeallocateChannel"):
##                  if self.air:
##                      self.air.deallocateChannel(self.doId)
##              self.air = None
                self.parentId = None
                self.zoneId = None
                self.__generated = False

    def isDeleted(self):
        """
        Returns true if the object has been deleted,
        or if it is brand new and hasnt yet been generated.
        """
        return self.air == None

    def isGenerated(self):
        """
        Returns true if the object has been generated
        """
        return self.__generated

    def getDoId(self):
        """
        Return the distributed object id
        """
        return self.doId

    def preAllocateDoId(self):
        """
        objects that need to have a doId before they are generated
        can call this to pre-allocate a doId for the object
        """
        assert not self.__preallocDoId
        self.doId = self.air.allocateChannel()
        self.__preallocDoId = 1

    def announceGenerate(self):
        """
        Called after the object has been generated and all
        of its required fields filled in. Overwrite when needed.
        """
        self.__generated = True

    def postGenerateMessage(self):
        messenger.send(self.uniqueName("generate"), [self])

    def addInterest(self, zoneId, note="", event=None):
        self.air.addInterest(self.getDoId(), zoneId, note, event)

    def b_setLocation(self, parentId, zoneId):
        self.d_setLocation(parentId, zoneId)
        self.setLocation(parentId, zoneId)

    def d_setLocation(self, parentId, zoneId):
        self.air.sendSetLocation(self, parentId, zoneId)

    def setLocation(self, parentId, zoneId):
        self.air.storeObjectLocation(self, parentId, zoneId)

    def getLocation(self):
        try:
            if self.parentId <= 0 and self.zoneId <= 0:
                return None
            # This is a -1 stuffed into a uint32
            if self.parentId == 0xffffffff and self.zoneId == 0xffffffff:
                return None
            return (self.parentId, self.zoneId)
        except AttributeError:
            return None

    def updateRequiredFields(self, dclass, di):
        dclass.receiveUpdateBroadcastRequired(self, di)
        self.announceGenerate()
        self.postGenerateMessage()

    def updateAllRequiredFields(self, dclass, di):
        dclass.receiveUpdateAllRequired(self, di)
        self.announceGenerate()
        self.postGenerateMessage()

    def updateRequiredOtherFields(self, dclass, di):
        dclass.receiveUpdateBroadcastRequired(self, di)
        # Announce generate after updating all the required fields,
        # but before we update the non-required fields.
        self.announceGenerate()
        self.postGenerateMessage()

        dclass.receiveUpdateOther(self, di)

    def updateAllRequiredOtherFields(self, dclass, di):
        dclass.receiveUpdateAllRequired(self, di)
        # Announce generate after updating all the required fields,
        # but before we update the non-required fields.
        self.announceGenerate()
        self.postGenerateMessage()

        dclass.receiveUpdateOther(self, di)

    def sendSetZone(self, zoneId):
        self.air.sendSetZone(self, zoneId)

    def getZoneChangeEvent(self):
        # this event is generated whenever this object changes zones.
        # arguments are newZoneId, oldZoneId
        # includes the quiet zone.
        return 'DOChangeZone-%s' % self.doId

    def getLogicalZoneChangeEvent(self):
        # this event is generated whenever this object changes to a
        # non-quiet-zone zone.
        # arguments are newZoneId, oldZoneId
        # does not include the quiet zone.
        return 'DOLogicalChangeZone-%s' % self.doId

    def handleLogicalZoneChange(self, newZoneId, oldZoneId):
        """this function gets called as if we never go through the
        quiet zone. Note that it is called once you reach the newZone,
        and not at the time that you leave the oldZone."""
        messenger.send(self.getLogicalZoneChangeEvent(),
                       [newZoneId, oldZoneId])

    def getRender(self):
        # note that this will return a different node if we change zones
        return self.air.getRender(self.zoneId)

    def getNonCollidableParent(self):
        return self.air.getNonCollidableParent(self.zoneId)

    def getParentMgr(self):
        return self.air.getParentMgr(self.zoneId)

    def getCollTrav(self, *args, **kArgs):
        return self.air.getCollTrav(self.zoneId, *args, **kArgs)

    def sendUpdate(self, fieldName, args = []):
        assert self.notify.debugStateCall(self)
        if self.air:
            self.air.sendUpdate(self, fieldName, args)

    def GetPuppetConnectionChannel(self, doId):
<<<<<<< HEAD
        return doId + (1001L << 32)

    def GetAccountConnectionChannel(self, doId):
        return doId + (1003L << 32)
=======
        return doId + (1 << 32)

    def GetAccountConnectionChannel(self, doId):
        return doId + (3 << 32)
>>>>>>> 0846a896

    def GetAccountIDFromChannelCode(self, channel):
        return channel >> 32

    def GetAvatarIDFromChannelCode(self, channel):
        return channel & 0xffffffff

    def sendUpdateToAvatarId(self, avId, fieldName, args):
        assert self.notify.debugStateCall(self)
        channelId = self.GetPuppetConnectionChannel(avId)
        self.sendUpdateToChannel(channelId, fieldName, args)

    def sendUpdateToAccountId(self, accountId, fieldName, args):
        assert self.notify.debugStateCall(self)
        channelId = self.GetAccountConnectionChannel(accountId)
        self.sendUpdateToChannel(channelId, fieldName, args)

    def sendUpdateToChannel(self, channelId, fieldName, args):
        assert self.notify.debugStateCall(self)
        if self.air:
            self.air.sendUpdateToChannel(self, channelId, fieldName, args)

    def generateWithRequired(self, zoneId, optionalFields=[]):
        assert self.notify.debugStateCall(self)
        # have we already allocated a doId?
        if self.__preallocDoId:
            self.__preallocDoId = 0
            return self.generateWithRequiredAndId(self.doId, zoneId,
                                                  optionalFields)

        # The repository is the one that really does the work
        parentId = self.air.districtId
        self.parentId = parentId
        self.zoneId = zoneId
        self.air.generateWithRequired(self, parentId, zoneId, optionalFields)
        self.generate()

    # this is a special generate used for estates, or anything else that
    # needs to have a hard coded doId as assigned by the server
    def generateWithRequiredAndId(self, doId, parentId, zoneId, optionalFields=[]):
        assert self.notify.debugStateCall(self)
        # have we already allocated a doId?
        if self.__preallocDoId:
            assert doId == self.__preallocDoId
            self.__preallocDoId = 0

        # The repository is the one that really does the work
        self.air.generateWithRequiredAndId(self, doId, parentId, zoneId, optionalFields)
        ## self.parentId = parentId
        ## self.zoneId = zoneId
        self.generate()
        self.announceGenerate()
        self.postGenerateMessage()

    def generateOtpObject(self, parentId, zoneId, optionalFields=[], doId=None):
        assert self.notify.debugStateCall(self)
        # have we already allocated a doId?
        if self.__preallocDoId:
            assert doId is None or doId == self.__preallocDoId
            doId = self.__preallocDoId
            self.__preallocDoId = 0

        # Assign it an id
        if doId is None:
            self.doId = self.air.allocateChannel()
        else:
            self.doId = doId
        # Put the new DO in the dictionaries
        self.air.addDOToTables(self, location = (parentId, zoneId))
        # Send a generate message
        self.sendGenerateWithRequired(self.air, parentId, zoneId, optionalFields)

        ## assert not hasattr(self, 'parentId') or self.parentId is None
        ## self.parentId = parentId
        ## self.zoneId = zoneId
        self.generate()

    def generate(self):
        """
        Inheritors should put functions that require self.zoneId or
        other networked info in this function.
        """
        assert self.notify.debugStateCall(self)
        self.__generates += 1
        self.air.storeObjectLocation(self, self.parentId, self.zoneId)

    def generateInit(self, repository=None):
        """
        First generate (not from cache).
        """
        assert self.notify.debugStateCall(self)

    def generateTargetChannel(self, repository):
        """
        Who to send this to for generate messages
        """
        if hasattr(self, "dbObject"):
            return self.doId
        return repository.serverId

    def sendGenerateWithRequired(self, repository, parentId, zoneId, optionalFields=[]):
        assert self.notify.debugStateCall(self)
        dg = self.dclass.aiFormatGenerate(
            self, self.doId, parentId, zoneId,
            #repository.serverId,
            self.generateTargetChannel(repository),
            repository.ourChannel,
            optionalFields)
        repository.send(dg)

    def initFromServerResponse(self, valDict):
        assert self.notify.debugStateCall(self)
        # This is a special method used for estates, etc., which get
        # their fields set from the database indirectly by way of the
        # UD.  The input parameter is a dictionary of field names to
        # datagrams that describes the initial field values from the
        # database.

        dclass = self.dclass
        for key, value in valDict.items():
            # Update the field
            dclass.directUpdate(self, key, value)

    def requestDelete(self):
        assert self.notify.debugStateCall(self)
        if not self.air:
            doId = "none"
            if hasattr(self, "doId"):
                doId = self.doId
            self.notify.warning("Tried to delete a %s (doId %s) that is already deleted" % (self.__class__, doId))
            return
        self.air.requestDelete(self)
        self._DOUD_requestedDelete = True

    def taskName(self, taskString):
        return ("%s-%s" % (taskString, self.doId))

    def uniqueName(self, idString):
        return ("%s-%s" % (idString, self.doId))

    def validate(self, avId, bool, msg):
        if not bool:
            self.air.writeServerEvent('suspicious', avId, msg)
            self.notify.warning('validate error: avId: %s -- %s' % (avId, msg))
        return bool

    def beginBarrier(self, name, avIds, timeout, callback):
        # Begins waiting for a set of avatars.  When all avatars in
        # the list have reported back in or the callback has expired,
        # calls the indicated callback with the list of toons that
        # made it through.  There may be multiple barriers waiting
        # simultaneously on different lists of avatars, although they
        # should have different names.

        from otp.ai import Barrier
        context = self.__nextBarrierContext
        # We assume the context number is passed as a uint16.
        self.__nextBarrierContext = (self.__nextBarrierContext + 1) & 0xffff

        assert self.notify.debug('beginBarrier(%s, %s, %s, %s)' % (context, name, avIds, timeout))

        if avIds:
            barrier = Barrier.Barrier(
                name, self.uniqueName(name), avIds, timeout,
                doneFunc = PythonUtil.Functor(
                    self.__barrierCallback, context, callback))
            self.__barriers[context] = barrier

            # Send the context number to each involved client.
            self.sendUpdate("setBarrierData", [self.__getBarrierData()])
        else:
            # No avatars; just call the callback immediately.
            callback(avIds)

        return context

    def __getBarrierData(self):
        # Returns the barrier data formatted for sending to the
        # clients.  This lists all of the current outstanding barriers
        # and the avIds waiting for them.
        data = []
        for context, barrier in self.__barriers.items():
            toons = barrier.pendingToons
            if toons:
                data.append((context, barrier.name, toons))
        return data

    def ignoreBarrier(self, context):
        # Aborts a previously-set barrier.  The context is the return
        # value from the previous call to beginBarrier().
        barrier = self.__barriers.get(context)
        if barrier:
            barrier.cleanup()
            del self.__barriers[context]

    def setBarrierReady(self, context):
        # Generated by the clients to check in after a beginBarrier()
        # call.
        avId = self.air.getAvatarIdFromSender()
        assert self.notify.debug('setBarrierReady(%s, %s)' % (context, avId))
        barrier = self.__barriers.get(context)
        if barrier == None:
            # This may be None if a client was slow and missed an
            # earlier timeout.  Too bad.
            return

        barrier.clear(avId)

    def __barrierCallback(self, context, callback, avIds):
        assert self.notify.debug('barrierCallback(%s, %s)' % (context, avIds))
        # The callback that is generated when a barrier is completed.
        barrier = self.__barriers.get(context)
        if barrier:
            barrier.cleanup()
            del self.__barriers[context]
            callback(avIds)
        else:
            self.notify.warning("Unexpected completion from barrier %s" % (context))

    def isGridParent(self):
        # If this distributed object is a DistributedGrid return 1.  0 by default
        return 0

    def execCommand(self, string, mwMgrId, avId, zoneId):
        pass<|MERGE_RESOLUTION|>--- conflicted
+++ resolved
@@ -3,8 +3,7 @@
 from direct.directnotify.DirectNotifyGlobal import directNotify
 from direct.distributed.DistributedObjectBase import DistributedObjectBase
 from direct.showbase import PythonUtil
-from panda3d.core import *
-from panda3d.direct import *
+from pandac.PandaModules import *
 #from PyDatagram import PyDatagram
 #from PyDatagramIterator import PyDatagramIterator
 
@@ -270,17 +269,10 @@
             self.air.sendUpdate(self, fieldName, args)
 
     def GetPuppetConnectionChannel(self, doId):
-<<<<<<< HEAD
         return doId + (1001L << 32)
 
     def GetAccountConnectionChannel(self, doId):
         return doId + (1003L << 32)
-=======
-        return doId + (1 << 32)
-
-    def GetAccountConnectionChannel(self, doId):
-        return doId + (3 << 32)
->>>>>>> 0846a896
 
     def GetAccountIDFromChannelCode(self, channel):
         return channel >> 32
