from panda3d.core import *
from panda3d.direct import *
from .MsgTypes import *
from direct.task import Task
from direct.directnotify import DirectNotifyGlobal
from . import CRCache
from direct.distributed.CRDataCache import CRDataCache
from direct.distributed.ConnectionRepository import ConnectionRepository
from direct.showbase import PythonUtil
from . import ParentMgr
from . import RelatedObjectMgr
import time
from .ClockDelta import *


class ClientRepositoryBase(ConnectionRepository):
    """
    This maintains a client-side connection with a Panda server.

    This base class exists to collect the common code between
    ClientRepository, which is the CMU-provided, open-source version
    of the client repository code, and OTPClientRepository, which is
    the VR Studio's implementation of the same.
    """
    notify = DirectNotifyGlobal.directNotify.newCategory("ClientRepositoryBase")

    def __init__(self, dcFileNames = None, dcSuffix = '',
                 connectMethod = None, threadedNet = None):
        if connectMethod is None:
            connectMethod = self.CM_HTTP
        ConnectionRepository.__init__(self, connectMethod, base.config, hasOwnerView = True, threadedNet = threadedNet)
        self.dcSuffix = dcSuffix
        if hasattr(self, 'setVerbose'):
            if self.config.GetBool('verbose-clientrepository'):
                self.setVerbose(1)

        self.context=100000
        self.setClientDatagram(1)

        self.deferredGenerates = []
        self.deferredDoIds = {}
        self.lastGenerate = 0
        self.setDeferInterval(base.config.GetDouble('deferred-generate-interval', 0.2))
        self.noDefer = False  # Set this True to temporarily disable deferring.

        self.recorder = base.recorder

        self.readDCFile(dcFileNames)
        self.cache=CRCache.CRCache()
        self.doDataCache = CRDataCache()
        self.cacheOwner=CRCache.CRCache()
        self.serverDelta = 0

        self.bootedIndex = None
        self.bootedText = None

        # create a parentMgr to handle distributed reparents
        # this used to be 'token2nodePath'
        self.parentMgr = ParentMgr.ParentMgr()

        # The RelatedObjectMgr helps distributed objects find each
        # other.
        self.relatedObjectMgr = RelatedObjectMgr.RelatedObjectMgr(self)

        # This will be filled in when a TimeManager is created.
        self.timeManager = None

        # Keep track of how recently we last sent a heartbeat message.
        # We want to keep these coming at heartbeatInterval seconds.
        self.heartbeatInterval = base.config.GetDouble('heartbeat-interval', 10)
        self.heartbeatStarted = 0
        self.lastHeartbeat = 0

        self._delayDeletedDOs = {}

        self.specialNameNumber = 0

    def setDeferInterval(self, deferInterval):
        """Specifies the minimum amount of time, in seconds, that must
        elapse before generating any two DistributedObjects whose
        class type is marked "deferrable".  Set this to 0 to indicate
        no deferring will occur."""

        self.deferInterval = deferInterval
        self.setHandleCUpdates(self.deferInterval == 0)

        if self.deferredGenerates:
            taskMgr.remove('deferredGenerate')
            taskMgr.doMethodLater(self.deferInterval, self.doDeferredGenerate, 'deferredGenerate')

    ## def queryObjectAll(self, doID, context=0):
        ## """
        ## Get a one-time snapshot look at the object.
        ## """
        ## assert self.notify.debugStateCall(self)
        ## # Create a message
        ## datagram = PyDatagram()
        ## datagram.addServerHeader(
            ## doID, localAvatar.getDoId(), 2020)
        ## # A context that can be used to index the response if needed
        ## datagram.addUint32(context)
        ## self.send(datagram)
        ## # Make sure the message gets there.
        ## self.flush()

    def specialName(self, label):
        name = ("SpecialName %s %s" % (self.specialNameNumber, label))
        self.specialNameNumber += 1
        return name

    def getTables(self, ownerView):
        if ownerView:
            return self.doId2ownerView, self.cacheOwner
        else:
            return self.doId2do, self.cache

    def _getMsgName(self, msgId):
        # we might get a list of message names, use the first one
        return makeList(MsgId2Names.get(msgId, 'UNKNOWN MESSAGE: %s' % msgId))[0]

    def allocateContext(self):
        self.context+=1
        return self.context

    def setServerDelta(self, delta):
        """
        Indicates the approximate difference in seconds between the
        client's clock and the server's clock, in universal time (not
        including timezone shifts).  This is mainly useful for
        reporting synchronization information to the logs; don't
        depend on it for any precise timing requirements.

        Also see Notify.setServerDelta(), which also accounts for a
        timezone shift.
        """
        self.serverDelta = delta

    def getServerDelta(self):
        return self.serverDelta

    def getServerTimeOfDay(self):
        """
        Returns the current time of day (seconds elapsed since the
        1972 epoch) according to the server's clock.  This is in GMT,
        and hence is irrespective of timezones.

        The value is computed based on the client's clock and the
        known delta from the server's clock, which is not terribly
        precisely measured and may drift slightly after startup, but
        it should be accurate plus or minus a couple of seconds.
        """
        return time.time() + self.serverDelta

    def doGenerate(self, parentId, zoneId, classId, doId, di):
        # Look up the dclass
        assert parentId == self.GameGlobalsId or parentId in self.doId2do
        dclass = self.dclassesByNumber[classId]
        assert(self.notify.debug("performing generate for %s %s" % (dclass.getName(), doId)))
        dclass.startGenerate()
        # Create a new distributed object, and put it in the dictionary
        distObj = self.generateWithRequiredOtherFields(dclass, doId, di, parentId, zoneId)
        dclass.stopGenerate()

    def flushGenerates(self):
        """ Forces all pending generates to be performed immediately. """
        while self.deferredGenerates:
            msgType, extra = self.deferredGenerates[0]
            del self.deferredGenerates[0]
            self.replayDeferredGenerate(msgType, extra)

        taskMgr.remove('deferredGenerate')

    def replayDeferredGenerate(self, msgType, extra):
        """ Override this to do something appropriate with deferred
        "generate" messages when they are replayed().
        """

        if msgType == CLIENT_CREATE_OBJECT_REQUIRED_OTHER:
            # It's a generate message.
            doId = extra
            if doId in self.deferredDoIds:
                args, deferrable, dg, updates = self.deferredDoIds[doId]
                del self.deferredDoIds[doId]
                self.doGenerate(*args)

                if deferrable:
                    self.lastGenerate = globalClock.getFrameTime()

                for dg, di in updates:
                    # non-DC updates that need to be played back in-order are
                    # stored as (msgType, (dg, di))
                    if type(di) is tuple:
                        msgType = dg
                        dg, di = di
                        self.replayDeferredGenerate(msgType, (dg, di))
                    else:
                        # ovUpdated is set to True since its OV
                        # is assumbed to have occured when the
                        # deferred update was originally received
                        self.__doUpdate(doId, di, True)
        else:
            self.notify.warning("Ignoring deferred message %s" % (msgType))

    def doDeferredGenerate(self, task):
        """ This is the task that generates an object on the deferred
        queue. """

        now = globalClock.getFrameTime()
        while self.deferredGenerates:
            if now - self.lastGenerate < self.deferInterval:
                # Come back later.
                return Task.again

            # Generate the next deferred object.
            msgType, extra = self.deferredGenerates[0]
            del self.deferredGenerates[0]
            self.replayDeferredGenerate(msgType, extra)

        # All objects are generaetd.
        return Task.done

    def generateWithRequiredFields(self, dclass, doId, di, parentId, zoneId):
        if doId in self.doId2do:
            # ...it is in our dictionary.
            # Just update it.
            distObj = self.doId2do[doId]
            assert distObj.dclass == dclass
            distObj.generate()
            distObj.setLocation(parentId, zoneId)
            distObj.updateRequiredFields(dclass, di)
            # updateRequiredFields calls announceGenerate
        elif self.cache.contains(doId):
            # ...it is in the cache.
            # Pull it out of the cache:
            distObj = self.cache.retrieve(doId)
            assert distObj.dclass == dclass
            # put it in the dictionary:
            self.doId2do[doId] = distObj
            # and update it.
            distObj.generate()
            # make sure we don't have a stale location
            distObj.parentId = None
            distObj.zoneId = None
            distObj.setLocation(parentId, zoneId)
            distObj.updateRequiredFields(dclass, di)
            # updateRequiredFields calls announceGenerate
        else:
            # ...it is not in the dictionary or the cache.
            # Construct a new one
            classDef = dclass.getClassDef()
            if classDef == None:
                self.notify.error("Could not create an undefined %s object." % (dclass.getName()))
            distObj = classDef(self)
            distObj.dclass = dclass
            # Assign it an Id
            distObj.doId = doId
            # Put the new do in the dictionary
            self.doId2do[doId] = distObj
            # Update the required fields
            distObj.generateInit()  # Only called when constructed
            distObj._retrieveCachedData()
            distObj.generate()
            distObj.setLocation(parentId, zoneId)
            distObj.updateRequiredFields(dclass, di)
            # updateRequiredFields calls announceGenerate
<<<<<<< HEAD
            self.notify.debug("New DO:%s, dclass:%s" % (doId, dclass.getName()))
=======
            print("New DO:%s, dclass:%s"%(doId, dclass.getName()))
>>>>>>> 0846a896
        return distObj

    def generateWithRequiredOtherFields(self, dclass, doId, di,
                                        parentId = None, zoneId = None):
        if doId in self.doId2do:
            # ...it is in our dictionary.
            # Just update it.
            distObj = self.doId2do[doId]
            assert distObj.dclass == dclass
            distObj.generate()
            distObj.setLocation(parentId, zoneId)
            distObj.updateRequiredOtherFields(dclass, di)
            # updateRequiredOtherFields calls announceGenerate
        elif self.cache.contains(doId):
            # ...it is in the cache.
            # Pull it out of the cache:
            distObj = self.cache.retrieve(doId)
            assert distObj.dclass == dclass
            # put it in the dictionary:
            self.doId2do[doId] = distObj
            # and update it.
            distObj.generate()
            # make sure we don't have a stale location
            distObj.parentId = None
            distObj.zoneId = None
            distObj.setLocation(parentId, zoneId)
            distObj.updateRequiredOtherFields(dclass, di)
            # updateRequiredOtherFields calls announceGenerate
        else:
            # ...it is not in the dictionary or the cache.
            # Construct a new one
            classDef = dclass.getClassDef()
            if classDef == None:
                self.notify.error("Could not create an undefined %s object." % (dclass.getName()))
            distObj = classDef(self)
            distObj.dclass = dclass
            # Assign it an Id
            distObj.doId = doId
            # Put the new do in the dictionary
            self.doId2do[doId] = distObj
            # Update the required fields
            distObj.generateInit()  # Only called when constructed
            distObj._retrieveCachedData()
            distObj.generate()
            distObj.setLocation(parentId, zoneId)
            distObj.updateRequiredOtherFields(dclass, di)
            # updateRequiredOtherFields calls announceGenerate
        return distObj

    def generateWithRequiredOtherFieldsOwner(self, dclass, doId, di):
        if doId in self.doId2ownerView:
            # ...it is in our dictionary.
            # Just update it.
            self.notify.error('duplicate owner generate for %s (%s)' % (
                doId, dclass.getName()))
            distObj = self.doId2ownerView[doId]
            assert distObj.dclass == dclass
            distObj.generate()
            distObj.updateRequiredOtherFields(dclass, di)
            # updateRequiredOtherFields calls announceGenerate
        elif self.cacheOwner.contains(doId):
            # ...it is in the cache.
            # Pull it out of the cache:
            distObj = self.cacheOwner.retrieve(doId)
            assert distObj.dclass == dclass
            # put it in the dictionary:
            self.doId2ownerView[doId] = distObj
            # and update it.
            distObj.generate()
            distObj.updateRequiredOtherFields(dclass, di)
            # updateRequiredOtherFields calls announceGenerate
        else:
            # ...it is not in the dictionary or the cache.
            # Construct a new one
            classDef = dclass.getOwnerClassDef()
            if classDef == None:
                self.notify.error("Could not create an undefined %s object. Have you created an owner view?" % (dclass.getName()))
            distObj = classDef(self)
            distObj.dclass = dclass
            # Assign it an Id
            distObj.doId = doId
            # Put the new do in the dictionary
            self.doId2ownerView[doId] = distObj
            # Update the required fields
            distObj.generateInit()  # Only called when constructed
            distObj.generate()
            distObj.updateRequiredOtherFields(dclass, di)
            # updateRequiredOtherFields calls announceGenerate
        return distObj


    def disableDoId(self, doId, ownerView=False):
        table, cache = self.getTables(ownerView)
        # Make sure the object exists
        if doId in table:
            # Look up the object
            distObj = table[doId]
            # remove the object from the dictionary
            del table[doId]

            # Only cache the object if it is a "cacheable" type
            # object; this way we don't clutter up the caches with
            # trivial objects that don't benefit from caching.
            # also don't try to cache an object that is delayDeleted
            cached = False
            if distObj.getCacheable() and distObj.getDelayDeleteCount() <= 0:
                cached = cache.cache(distObj)
            if not cached:
                distObj.deleteOrDelay()
                if distObj.getDelayDeleteCount() <= 0:
                    # make sure we're not leaking
                    distObj.detectLeaks()

        elif doId in self.deferredDoIds:
            # The object had been deferred.  Great; we don't even have
            # to generate it now.
            del self.deferredDoIds[doId]
            i = self.deferredGenerates.index((CLIENT_CREATE_OBJECT_REQUIRED_OTHER, doId))
            del self.deferredGenerates[i]
            if len(self.deferredGenerates) == 0:
                taskMgr.remove('deferredGenerate')

        else:
            self._logFailedDisable(doId, ownerView)

    def _logFailedDisable(self, doId, ownerView):
        self.notify.warning(
            "Disable failed. DistObj "
            + str(doId) +
            " is not in dictionary, ownerView=%s" % ownerView)

    def handleDelete(self, di):
        # overridden by ClientRepository
        assert 0

    def handleUpdateField(self, di):
        """
        This method is called when a CLIENT_OBJECT_UPDATE_FIELD
        message is received; it decodes the update, unpacks the
        arguments, and calls the corresponding method on the indicated
        DistributedObject.

        In fact, this method is exactly duplicated by the C++ method
        cConnectionRepository::handle_update_field(), which was
        written to optimize the message loop by handling all of the
        CLIENT_OBJECT_UPDATE_FIELD messages in C++.  That means that
        nowadays, this Python method will probably never be called,
        since UPDATE_FIELD messages will not even be passed to the
        Python message handlers.  But this method remains for
        documentation purposes, and also as a "just in case" handler
        in case we ever do come across a situation in the future in
        which python might handle the UPDATE_FIELD message.
        """
        # Get the DO Id
        doId = di.getUint32()

        ovUpdated = self.__doUpdateOwner(doId, di)

        if doId in self.deferredDoIds:
            # This object hasn't really been generated yet.  Sit on
            # the update.
            args, deferrable, dg0, updates = self.deferredDoIds[doId]

            # Keep a copy of the datagram, and move the di to the copy
            dg = Datagram(di.getDatagram())
            di = DatagramIterator(dg, di.getCurrentIndex())

            updates.append((dg, di))
        else:
            # This object has been fully generated.  It's OK to update.
            self.__doUpdate(doId, di, ovUpdated)


    def __doUpdate(self, doId, di, ovUpdated):
        # Find the DO
        do = self.doId2do.get(doId)
        if do is not None:
            # Let the dclass finish the job
            do.dclass.receiveUpdate(do, di)
        elif not ovUpdated:
            # this next bit is looking for avatar handles so that if you get an update
            # for an avatar that isn't in your doId2do table but there is a
            # avatar handle for that object then it's messages will be forwarded to that
            # object. We are currently using that for whisper echoing
            # if you need a more general perpose system consider registering proxy objects on
            # a dict and adding the avatar handles to that dict when they are created
            # then change/remove the old method. I didn't do that because I couldn't think
            # of a use for it. -JML
            try :
                handle = self.identifyAvatar(doId)
                if handle:
                    dclass = self.dclassesByName[handle.dclassName]
                    dclass.receiveUpdate(handle, di)

                else:
                    self.notify.warning(
                        "Asked to update non-existent DistObj " + str(doId))
            except:
                self.notify.warning(
                        "Asked to update non-existent DistObj " + str(doId) + "and failed to find it")

    def __doUpdateOwner(self, doId, di):
        ovObj = self.doId2ownerView.get(doId)
        if ovObj:
            odg = Datagram(di.getDatagram())
            odi = DatagramIterator(odg, di.getCurrentIndex())
            ovObj.dclass.receiveUpdate(ovObj, odi)
            return True
        return False

    def handleGoGetLost(self, di):
        # The server told us it's about to drop the connection on us.
        # Get ready!
        if (di.getRemainingSize() > 0):
            self.bootedIndex = di.getUint16()
            self.bootedText = di.getString()

            self.notify.warning(
                "Server is booting us out (%d): %s" % (self.bootedIndex, self.bootedText))
        else:
            self.bootedIndex = None
            self.bootedText = None
            self.notify.warning(
                "Server is booting us out with no explanation.")

        # disconnect now, don't wait for send/recv to fail
        self.stopReaderPollTask()
        self.lostConnection()

    def handleServerHeartbeat(self, di):
        # Got a heartbeat message from the server.
        if base.config.GetBool('server-heartbeat-info', 1):
            self.notify.info("Server heartbeat.")

    def handleSystemMessage(self, di):
        # Got a system message from the server.
        message = di.getString()
        self.notify.info('Message from server: %s' % (message))
        return message

    def handleSystemMessageAknowledge(self, di):
        # Got a system message from the server.
        message = di.getString()
        self.notify.info('Message with aknowledge from server: %s' % (message))
        messenger.send("system message aknowledge", [message])
        return message

    def getObjectsOfClass(self, objClass):
        """ returns dict of doId:object, containing all objects
        that inherit from 'class'. returned dict is safely mutable. """
        doDict = {}
        for doId, do in self.doId2do.items():
            if isinstance(do, objClass):
                doDict[doId] = do
        return doDict

    def getObjectsOfExactClass(self, objClass):
        """ returns dict of doId:object, containing all objects that
        are exactly of type 'class' (neglecting inheritance). returned
        dict is safely mutable. """
        doDict = {}
        for doId, do in self.doId2do.items():
            if do.__class__ == objClass:
                doDict[doId] = do
        return doDict


    def considerHeartbeat(self):
        """Send a heartbeat message if we haven't sent one recently."""
        if not self.heartbeatStarted:
            self.notify.debug("Heartbeats not started; not sending.")
            return

        elapsed = globalClock.getRealTime() - self.lastHeartbeat
        if elapsed < 0 or elapsed > self.heartbeatInterval:
            # It's time to send the heartbeat again (or maybe someone
            # reset the clock back).
            self.notify.info("Sending heartbeat mid-frame.")
            self.startHeartbeat()

    def stopHeartbeat(self):
        taskMgr.remove("heartBeat")
        self.heartbeatStarted = 0

    def startHeartbeat(self):
        self.stopHeartbeat()
        self.heartbeatStarted = 1
        self.sendHeartbeat()
        self.waitForNextHeartBeat()

    def sendHeartbeatTask(self, task):
        self.sendHeartbeat()
        return Task.again

    def waitForNextHeartBeat(self):
        taskMgr.doMethodLater(self.heartbeatInterval, self.sendHeartbeatTask,
                              "heartBeat", taskChain = 'net')

    def replaceMethod(self, oldMethod, newFunction):
        return 0

    def getWorld(self, doId):
        # Get the world node for this object
        obj = self.doId2do[doId]

        worldNP = obj.getParent()
        while 1:
            nextNP = worldNP.getParent()
            if nextNP == render:
                break
            elif worldNP.isEmpty():
                return None
        return worldNP

    def isLive(self):
        if base.config.GetBool('force-live', 0):
            return True
        return not (__dev__ or launcher.isTestServer())

    def isLocalId(self, id):
        # By default, no ID's are local.  See also
        # ClientRepository.isLocalId().
        return 0

    # methods for tracking delaydeletes
    def _addDelayDeletedDO(self, do):
        # use the id of the object, it's possible to have multiple DelayDeleted instances
        # with identical doIds if an object gets deleted then re-generated
        key = id(do)
        assert key not in self._delayDeletedDOs
        self._delayDeletedDOs[key] = do

    def _removeDelayDeletedDO(self, do):
        key = id(do)
        del self._delayDeletedDOs[key]

    def printDelayDeletes(self):
        print('DelayDeletes:')
        print('=============')
        for obj in self._delayDeletedDOs.values():
            print('%s\t%s (%s)\tdelayDeletes=%s' % (
                obj.doId, safeRepr(obj), itype(obj), obj.getDelayDeleteNames()))<|MERGE_RESOLUTION|>--- conflicted
+++ resolved
@@ -263,11 +263,7 @@
             distObj.setLocation(parentId, zoneId)
             distObj.updateRequiredFields(dclass, di)
             # updateRequiredFields calls announceGenerate
-<<<<<<< HEAD
             self.notify.debug("New DO:%s, dclass:%s" % (doId, dclass.getName()))
-=======
-            print("New DO:%s, dclass:%s"%(doId, dclass.getName()))
->>>>>>> 0846a896
         return distObj
 
     def generateWithRequiredOtherFields(self, dclass, doId, di,
