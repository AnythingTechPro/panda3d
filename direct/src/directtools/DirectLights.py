--- conflicted
+++ resolved
@@ -1,10 +1,5 @@
 
-<<<<<<< HEAD
 from panda3d.core import *
-from string import lower
-=======
-from pandac.PandaModules import *
->>>>>>> 287c44ce
 
 class DirectLight(NodePath):
     def __init__(self, light, parent):
