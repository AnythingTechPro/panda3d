/**
 * PANDA 3D SOFTWARE
 * Copyright (c) Carnegie Mellon University.  All rights reserved.
 *
 * All use of this software is subject to the terms of the revised BSD
 * license.  You should have received a copy of this license along
 * with this source code in a file named "LICENSE."
 *
 * @file dcField.h
 * @author drose
 * @date 2000-10-11
 */

#ifndef DCFIELD_H
#define DCFIELD_H

#include "dcbase.h"
#include "dcPackerInterface.h"
#include "dcKeywordList.h"
#include "dcPython.h"

#ifdef WITHIN_PANDA
#include "pStatCollector.h"
#endif

class DCPacker;
class DCAtomicField;
class DCMolecularField;
class DCParameter;
class DCSwitch;
class DCClass;
class HashGenerator;

/**
 * A single field of a Distributed Class, either atomic or molecular.
 */
class DCField : public DCPackerInterface, public DCKeywordList {
public:
  DCField();
  DCField(const std::string &name, DCClass *dclass);
  virtual ~DCField();

PUBLISHED:
  INLINE int get_number() const;
  INLINE DCClass *get_class() const;

  virtual DCField *as_field();
  virtual const DCField *as_field() const;
  virtual DCAtomicField *as_atomic_field();
  virtual const DCAtomicField *as_atomic_field() const;
  virtual DCMolecularField *as_molecular_field();
  virtual const DCMolecularField *as_molecular_field() const;
  virtual DCParameter *as_parameter();
  virtual const DCParameter *as_parameter() const;

<<<<<<< HEAD
  std::string format_data(const std::string &packed_data, bool show_field_names = true);
  std::string parse_string(const std::string &formatted_string);

  bool validate_ranges(const std::string &packed_data) const;

  INLINE bool has_default_value() const;
  INLINE const std::string &get_default_value() const;
=======
  string format_data(const vector_uchar &packed_data, bool show_field_names = true);
  vector_uchar parse_string(const string &formatted_string);

  bool validate_ranges(const vector_uchar &packed_data) const;

  INLINE bool has_default_value() const;
  INLINE const vector_uchar &get_default_value() const;
>>>>>>> 3d119e35

  INLINE bool is_bogus_field() const;

  INLINE bool is_required() const;
  INLINE bool is_broadcast() const;
  INLINE bool is_ram() const;
  INLINE bool is_db() const;
  INLINE bool is_clsend() const;
  INLINE bool is_clrecv() const;
  INLINE bool is_ownsend() const;
  INLINE bool is_ownrecv() const;
  INLINE bool is_airecv() const;

  INLINE void output(std::ostream &out) const;
  INLINE void write(std::ostream &out, int indent_level) const;

#ifdef HAVE_PYTHON
  bool pack_args(DCPacker &packer, PyObject *sequence) const;
  PyObject *unpack_args(DCPacker &packer) const;

  void receive_update(DCPacker &packer, PyObject *distobj) const;

  Datagram client_format_update(DOID_TYPE do_id, PyObject *args) const;
  Datagram ai_format_update(DOID_TYPE do_id, CHANNEL_TYPE to_id, CHANNEL_TYPE from_id,
                            PyObject *args) const;
  Datagram ai_format_update_msg_type(DOID_TYPE do_id, CHANNEL_TYPE to_id, CHANNEL_TYPE from_id,
                            int msg_type, PyObject *args) const;
#endif

public:
  virtual void output(std::ostream &out, bool brief) const=0;
  virtual void write(std::ostream &out, bool brief, int indent_level) const=0;
  virtual void generate_hash(HashGenerator &hashgen) const;
  virtual bool pack_default_value(DCPackData &pack_data, bool &pack_error) const;
  virtual void set_name(const std::string &name);

  INLINE void set_number(int number);
  INLINE void set_class(DCClass *dclass);
<<<<<<< HEAD
  INLINE void set_default_value(const std::string &default_value);
=======
  INLINE void set_default_value(vector_uchar default_value);
>>>>>>> 3d119e35

#ifdef HAVE_PYTHON
  static std::string get_pystr(PyObject *value);
#endif

protected:
  void refresh_default_value();

protected:
  DCClass *_dclass;
  int _number;
  bool _default_value_stale;
  bool _has_default_value;
  bool _bogus_field;

private:
<<<<<<< HEAD
  std::string _default_value;
=======
  vector_uchar _default_value;
>>>>>>> 3d119e35

#ifdef WITHIN_PANDA
  PStatCollector _field_update_pcollector;
#endif
};

INLINE std::ostream &operator << (std::ostream &out, const DCField &field) {
  field.output(out);
  return out;
}

#include "dcField.I"

#endif<|MERGE_RESOLUTION|>--- conflicted
+++ resolved
@@ -37,7 +37,7 @@
 class DCField : public DCPackerInterface, public DCKeywordList {
 public:
   DCField();
-  DCField(const std::string &name, DCClass *dclass);
+  DCField(const string &name, DCClass *dclass);
   virtual ~DCField();
 
 PUBLISHED:
@@ -53,15 +53,6 @@
   virtual DCParameter *as_parameter();
   virtual const DCParameter *as_parameter() const;
 
-<<<<<<< HEAD
-  std::string format_data(const std::string &packed_data, bool show_field_names = true);
-  std::string parse_string(const std::string &formatted_string);
-
-  bool validate_ranges(const std::string &packed_data) const;
-
-  INLINE bool has_default_value() const;
-  INLINE const std::string &get_default_value() const;
-=======
   string format_data(const vector_uchar &packed_data, bool show_field_names = true);
   vector_uchar parse_string(const string &formatted_string);
 
@@ -69,7 +60,6 @@
 
   INLINE bool has_default_value() const;
   INLINE const vector_uchar &get_default_value() const;
->>>>>>> 3d119e35
 
   INLINE bool is_bogus_field() const;
 
@@ -83,8 +73,8 @@
   INLINE bool is_ownrecv() const;
   INLINE bool is_airecv() const;
 
-  INLINE void output(std::ostream &out) const;
-  INLINE void write(std::ostream &out, int indent_level) const;
+  INLINE void output(ostream &out) const;
+  INLINE void write(ostream &out, int indent_level) const;
 
 #ifdef HAVE_PYTHON
   bool pack_args(DCPacker &packer, PyObject *sequence) const;
@@ -100,22 +90,18 @@
 #endif
 
 public:
-  virtual void output(std::ostream &out, bool brief) const=0;
-  virtual void write(std::ostream &out, bool brief, int indent_level) const=0;
+  virtual void output(ostream &out, bool brief) const=0;
+  virtual void write(ostream &out, bool brief, int indent_level) const=0;
   virtual void generate_hash(HashGenerator &hashgen) const;
   virtual bool pack_default_value(DCPackData &pack_data, bool &pack_error) const;
-  virtual void set_name(const std::string &name);
+  virtual void set_name(const string &name);
 
   INLINE void set_number(int number);
   INLINE void set_class(DCClass *dclass);
-<<<<<<< HEAD
-  INLINE void set_default_value(const std::string &default_value);
-=======
   INLINE void set_default_value(vector_uchar default_value);
->>>>>>> 3d119e35
 
 #ifdef HAVE_PYTHON
-  static std::string get_pystr(PyObject *value);
+  static string get_pystr(PyObject *value);
 #endif
 
 protected:
@@ -129,18 +115,14 @@
   bool _bogus_field;
 
 private:
-<<<<<<< HEAD
-  std::string _default_value;
-=======
   vector_uchar _default_value;
->>>>>>> 3d119e35
 
 #ifdef WITHIN_PANDA
   PStatCollector _field_update_pcollector;
 #endif
 };
 
-INLINE std::ostream &operator << (std::ostream &out, const DCField &field) {
+INLINE ostream &operator << (ostream &out, const DCField &field) {
   field.output(out);
   return out;
 }
