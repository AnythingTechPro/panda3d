--- conflicted
+++ resolved
@@ -29,41 +29,29 @@
  */
 class DCSwitch : public DCDeclaration {
 public:
-  DCSwitch(const std::string &name, DCField *key_parameter);
+  DCSwitch(const string &name, DCField *key_parameter);
   virtual ~DCSwitch();
 
 PUBLISHED:
   virtual DCSwitch *as_switch();
   virtual const DCSwitch *as_switch() const;
 
-  const std::string &get_name() const;
+  const string &get_name() const;
   DCField *get_key_parameter() const;
 
   int get_num_cases() const;
-<<<<<<< HEAD
-  int get_case_by_value(const std::string &case_value) const;
-  DCPackerInterface *get_case(int n) const;
-  DCPackerInterface *get_default_case() const;
-
-  std::string get_value(int case_index) const;
-=======
   int get_case_by_value(const vector_uchar &case_value) const;
   DCPackerInterface *get_case(int n) const;
   DCPackerInterface *get_default_case() const;
 
   vector_uchar get_value(int case_index) const;
->>>>>>> 3d119e35
   int get_num_fields(int case_index) const;
   DCField *get_field(int case_index, int n) const;
-  DCField *get_field_by_name(int case_index, const std::string &name) const;
+  DCField *get_field_by_name(int case_index, const string &name) const;
 
 public:
   bool is_field_valid() const;
-<<<<<<< HEAD
-  int add_case(const std::string &value);
-=======
   int add_case(const vector_uchar &value);
->>>>>>> 3d119e35
   void add_invalid_case();
   bool add_default();
   bool add_field(DCField *field);
@@ -71,13 +59,13 @@
 
   const DCPackerInterface *apply_switch(const char *value_data, size_t length) const;
 
-  virtual void output(std::ostream &out, bool brief) const;
-  virtual void write(std::ostream &out, bool brief, int indent_level) const;
-  void output_instance(std::ostream &out, bool brief, const std::string &prename,
-                       const std::string &name, const std::string &postname) const;
-  void write_instance(std::ostream &out, bool brief, int indent_level,
-                      const std::string &prename, const std::string &name,
-                      const std::string &postname) const;
+  virtual void output(ostream &out, bool brief) const;
+  virtual void write(ostream &out, bool brief, int indent_level) const;
+  void output_instance(ostream &out, bool brief, const string &prename,
+                       const string &name, const string &postname) const;
+  void write_instance(ostream &out, bool brief, int indent_level,
+                      const string &prename, const string &name,
+                      const string &postname) const;
   virtual void generate_hash(HashGenerator &hashgen) const;
   virtual bool pack_default_value(DCPackData &pack_data, bool &pack_error) const;
 
@@ -85,19 +73,19 @@
 
 public:
   typedef pvector<DCField *> Fields;
-  typedef pmap<std::string, DCField *> FieldsByName;
+  typedef pmap<string, DCField *> FieldsByName;
 
   class SwitchFields : public DCPackerInterface {
   public:
-    SwitchFields(const std::string &name);
+    SwitchFields(const string &name);
     ~SwitchFields();
     virtual DCPackerInterface *get_nested_field(int n) const;
 
     bool add_field(DCField *field);
     bool do_check_match_switch_case(const SwitchFields *other) const;
 
-    void output(std::ostream &out, bool brief) const;
-    void write(std::ostream &out, bool brief, int indent_level) const;
+    void output(ostream &out, bool brief) const;
+    void write(ostream &out, bool brief, int indent_level) const;
 
   protected:
     virtual bool do_check_match(const DCPackerInterface *other) const;
@@ -110,21 +98,13 @@
 
   class SwitchCase {
   public:
-<<<<<<< HEAD
-    SwitchCase(const std::string &value, SwitchFields *fields);
-=======
     SwitchCase(const vector_uchar &value, SwitchFields *fields);
->>>>>>> 3d119e35
     ~SwitchCase();
 
     bool do_check_match_switch_case(const SwitchCase *other) const;
 
   public:
-<<<<<<< HEAD
-    std::string _value;
-=======
     vector_uchar _value;
->>>>>>> 3d119e35
     SwitchFields *_fields;
   };
 
@@ -132,7 +112,7 @@
   SwitchFields *start_new_case();
 
 private:
-  std::string _name;
+  string _name;
   DCField *_key_parameter;
 
   typedef pvector<SwitchCase *> Cases;
@@ -157,11 +137,7 @@
   bool _fields_added;
 
   // This map indexes into the _cases vector, above.
-<<<<<<< HEAD
-  typedef pmap<std::string, int> CasesByValue;
-=======
   typedef pmap<vector_uchar, int> CasesByValue;
->>>>>>> 3d119e35
   CasesByValue _cases_by_value;
 };
 
