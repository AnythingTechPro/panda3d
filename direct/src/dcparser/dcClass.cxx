--- conflicted
+++ resolved
@@ -516,17 +516,7 @@
     if (field->as_molecular_field() == (DCMolecularField *)NULL &&
         field->is_required() && (field->is_ownrecv() || field->is_broadcast())) {
       packer.begin_unpack(field);
-<<<<<<< HEAD
       field->receive_update(packer, distobj);
-=======
-      if (field->is_ownrecv()) {
-        field->receive_update(packer, distobj);
-      } else {
-        // It's not an ownrecv field; skip over it.  It's difficult to filter
-        // this on the server, ask Roger for the reason.
-        packer.unpack_skip();
-      }
->>>>>>> 0846a896
       if (!packer.end_unpack()) {
         break;
       }
@@ -955,19 +945,10 @@
     packer.raw_pack_uint16(STATESERVER_CREATE_OBJECT_WITH_REQUIRED);
   }
 
-<<<<<<< HEAD
   packer.raw_pack_uint32(do_id);
-  // Parent is a bit overloaded; this parent is not about inheritance,
-  // this one is about the visibility container parent, i.e. the zone
-  // parent:
-  packer.raw_pack_uint32(parent_id);
-=======
   // Parent is a bit overloaded; this parent is not about inheritance, this
   // one is about the visibility container parent, i.e.  the zone parent:
-  if (parent_id) {
-    packer.raw_pack_uint32(parent_id);
-  }
->>>>>>> 0846a896
+  packer.raw_pack_uint32(parent_id);
   packer.raw_pack_uint32(zone_id);
   packer.raw_pack_uint16(_number);
 
@@ -1020,80 +1001,6 @@
   return Datagram(packer.get_data(), packer.get_length());
 }
 #endif  // HAVE_PYTHON
-<<<<<<< HEAD
-=======
-#ifdef HAVE_PYTHON
-/**
- * Generates a datagram containing the message necessary to create a new
- * database distributed object from the AI.
- *
- * First Pass is to only include required values (with Defaults).
- */
-Datagram DCClass::
-ai_database_generate_context(
-    unsigned int context_id, DOID_TYPE parent_id, ZONEID_TYPE zone_id,
-    CHANNEL_TYPE owner_channel,
-    CHANNEL_TYPE database_server_id, CHANNEL_TYPE from_channel_id) const
-{
-  DCPacker packer;
-  packer.raw_pack_uint8(1);
-  packer.RAW_PACK_CHANNEL(database_server_id);
-  packer.RAW_PACK_CHANNEL(from_channel_id);
-  // packer.raw_pack_uint8('A');
-  packer.raw_pack_uint16(STATESERVER_OBJECT_CREATE_WITH_REQUIRED_CONTEXT);
-  packer.raw_pack_uint32(parent_id);
-  packer.raw_pack_uint32(zone_id);
-  packer.RAW_PACK_CHANNEL(owner_channel);
-  packer.raw_pack_uint16(_number); // DCD class ID
-  packer.raw_pack_uint32(context_id);
-
-  // Specify all of the required fields.
-  int num_fields = get_num_inherited_fields();
-  for (int i = 0; i < num_fields; ++i) {
-    DCField *field = get_inherited_field(i);
-    if (field->is_required() && field->as_molecular_field() == NULL) {
-      packer.begin_pack(field);
-      packer.pack_default_value();
-      packer.end_pack();
-    }
-  }
-
-  return Datagram(packer.get_data(), packer.get_length());
-}
-#endif  // HAVE_PYTHON
-
-#ifdef HAVE_PYTHON
-Datagram DCClass::
-ai_database_generate_context_old(
-    unsigned int context_id, DOID_TYPE parent_id, ZONEID_TYPE zone_id,
-    CHANNEL_TYPE database_server_id, CHANNEL_TYPE from_channel_id) const
-{
-  DCPacker packer;
-  packer.raw_pack_uint8(1);
-  packer.RAW_PACK_CHANNEL(database_server_id);
-  packer.RAW_PACK_CHANNEL(from_channel_id);
-  // packer.raw_pack_uint8('A');
-  packer.raw_pack_uint16(STATESERVER_OBJECT_CREATE_WITH_REQUIRED_CONTEXT);
-  packer.raw_pack_uint32(parent_id);
-  packer.raw_pack_uint32(zone_id);
-  packer.raw_pack_uint16(_number); // DCD class ID
-  packer.raw_pack_uint32(context_id);
-
-  // Specify all of the required fields.
-  int num_fields = get_num_inherited_fields();
-  for (int i = 0; i < num_fields; ++i) {
-    DCField *field = get_inherited_field(i);
-    if (field->is_required() && field->as_molecular_field() == NULL) {
-      packer.begin_pack(field);
-      packer.pack_default_value();
-      packer.end_pack();
-    }
-  }
-
-  return Datagram(packer.get_data(), packer.get_length());
-}
-#endif  // HAVE_PYTHON
->>>>>>> 0846a896
 
 /**
  * Write a string representation of this instance to <out>.
