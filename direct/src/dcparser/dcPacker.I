--- conflicted
+++ resolved
@@ -24,7 +24,7 @@
     delete[] _unpack_data;
     _owns_unpack_data = false;
   }
-  _unpack_data = nullptr;
+  _unpack_data = NULL;
 }
 
 /**
@@ -35,7 +35,7 @@
  */
 INLINE bool DCPacker::
 has_nested_fields() const {
-  if (_current_field == nullptr) {
+  if (_current_field == NULL) {
     return false;
   } else {
     return _current_field->has_nested_fields();
@@ -65,7 +65,7 @@
  */
 INLINE bool DCPacker::
 more_nested_fields() const {
-  return (_current_field != nullptr && !_pack_error);
+  return (_current_field != (DCPackerInterface *)NULL && !_pack_error);
 }
 
 /**
@@ -112,7 +112,7 @@
  */
 INLINE DCPackType DCPacker::
 get_pack_type() const {
-  if (_current_field == nullptr) {
+  if (_current_field == NULL) {
     return PT_invalid;
   } else {
     return _current_field->get_pack_type();
@@ -123,10 +123,10 @@
  * Returns the name of the current field, if it has a name, or the empty
  * string if the field does not have a name or there is no current field.
  */
-INLINE std::string DCPacker::
+INLINE string DCPacker::
 get_current_field_name() const {
-  if (_current_field == nullptr) {
-    return std::string();
+  if (_current_field == NULL) {
+    return string();
   } else {
     return _current_field->get_name();
   }
@@ -138,7 +138,7 @@
 INLINE void DCPacker::
 pack_double(double value) {
   nassertv(_mode == M_pack || _mode == M_repack);
-  if (_current_field == nullptr) {
+  if (_current_field == NULL) {
     _pack_error = true;
   } else {
     _current_field->pack_double(_pack_data, value, _pack_error, _range_error);
@@ -152,7 +152,7 @@
 INLINE void DCPacker::
 pack_int(int value) {
   nassertv(_mode == M_pack || _mode == M_repack);
-  if (_current_field == nullptr) {
+  if (_current_field == NULL) {
     _pack_error = true;
   } else {
     _current_field->pack_int(_pack_data, value, _pack_error, _range_error);
@@ -166,7 +166,7 @@
 INLINE void DCPacker::
 pack_uint(unsigned int value) {
   nassertv(_mode == M_pack || _mode == M_repack);
-  if (_current_field == nullptr) {
+  if (_current_field == NULL) {
     _pack_error = true;
   } else {
     _current_field->pack_uint(_pack_data, value, _pack_error, _range_error);
@@ -180,7 +180,7 @@
 INLINE void DCPacker::
 pack_int64(int64_t value) {
   nassertv(_mode == M_pack || _mode == M_repack);
-  if (_current_field == nullptr) {
+  if (_current_field == NULL) {
     _pack_error = true;
   } else {
     _current_field->pack_int64(_pack_data, value, _pack_error, _range_error);
@@ -194,7 +194,7 @@
 INLINE void DCPacker::
 pack_uint64(uint64_t value) {
   nassertv(_mode == M_pack || _mode == M_repack);
-  if (_current_field == nullptr) {
+  if (_current_field == NULL) {
     _pack_error = true;
   } else {
     _current_field->pack_uint64(_pack_data, value, _pack_error, _range_error);
@@ -206,9 +206,9 @@
  * Packs the indicated numeric or string value into the stream.
  */
 INLINE void DCPacker::
-pack_string(const std::string &value) {
+pack_string(const string &value) {
   nassertv(_mode == M_pack || _mode == M_repack);
-  if (_current_field == nullptr) {
+  if (_current_field == NULL) {
     _pack_error = true;
   } else {
     _current_field->pack_string(_pack_data, value, _pack_error, _range_error);
@@ -235,13 +235,9 @@
  * packed field element, or a whole group of field elements at once.
  */
 INLINE void DCPacker::
-<<<<<<< HEAD
-pack_literal_value(const std::string &value) {
-=======
 pack_literal_value(const vector_uchar &value) {
->>>>>>> 3d119e35
   nassertv(_mode == M_pack || _mode == M_repack);
-  if (_current_field == nullptr) {
+  if (_current_field == NULL) {
     _pack_error = true;
   } else {
     _pack_data.append_data((const char *)value.data(), value.size());
@@ -256,7 +252,7 @@
 unpack_double() {
   double value = 0.0;
   nassertr(_mode == M_unpack, value);
-  if (_current_field == nullptr) {
+  if (_current_field == NULL) {
     _pack_error = true;
 
   } else {
@@ -275,7 +271,7 @@
 unpack_int() {
   int value = 0;
   nassertr(_mode == M_unpack, value);
-  if (_current_field == nullptr) {
+  if (_current_field == NULL) {
     _pack_error = true;
 
   } else {
@@ -294,7 +290,7 @@
 unpack_uint() {
   unsigned int value = 0;
   nassertr(_mode == M_unpack, value);
-  if (_current_field == nullptr) {
+  if (_current_field == NULL) {
     _pack_error = true;
 
   } else {
@@ -313,7 +309,7 @@
 unpack_int64() {
   int64_t value = 0;
   nassertr(_mode == M_unpack, value);
-  if (_current_field == nullptr) {
+  if (_current_field == NULL) {
     _pack_error = true;
 
   } else {
@@ -332,7 +328,7 @@
 unpack_uint64() {
   uint64_t value = 0;
   nassertr(_mode == M_unpack, value);
-  if (_current_field == nullptr) {
+  if (_current_field == NULL) {
     _pack_error = true;
 
   } else {
@@ -347,11 +343,11 @@
 /**
  * Unpacks the current numeric or string value from the stream.
  */
-INLINE std::string DCPacker::
+INLINE string DCPacker::
 unpack_string() {
-  std::string value;
+  string value;
   nassertr(_mode == M_unpack, value);
-  if (_current_field == nullptr) {
+  if (_current_field == NULL) {
     _pack_error = true;
 
   } else {
@@ -386,14 +382,6 @@
  * Returns the literal string that represents the packed value of the current
  * field, and advances the field pointer.
  */
-<<<<<<< HEAD
-INLINE std::string DCPacker::
-unpack_literal_value() {
-  size_t start = _unpack_p;
-  unpack_skip();
-  nassertr(_unpack_p >= start, std::string());
-  return std::string(_unpack_data + start, _unpack_p - start);
-=======
 INLINE vector_uchar DCPacker::
 unpack_literal_value() {
   size_t start = _unpack_p;
@@ -401,7 +389,6 @@
   nassertr(_unpack_p >= start, vector_uchar());
   return vector_uchar((const unsigned char *)_unpack_data + start,
                       (const unsigned char *)_unpack_data + _unpack_p);
->>>>>>> 3d119e35
 }
 
 /**
@@ -410,7 +397,7 @@
 INLINE void DCPacker::
 unpack_double(double &value) {
   nassertv(_mode == M_unpack);
-  if (_current_field == nullptr) {
+  if (_current_field == NULL) {
     _pack_error = true;
 
   } else {
@@ -426,7 +413,7 @@
 INLINE void DCPacker::
 unpack_int(int &value) {
   nassertv(_mode == M_unpack);
-  if (_current_field == nullptr) {
+  if (_current_field == NULL) {
     _pack_error = true;
 
   } else {
@@ -442,7 +429,7 @@
 INLINE void DCPacker::
 unpack_uint(unsigned int &value) {
   nassertv(_mode == M_unpack);
-  if (_current_field == nullptr) {
+  if (_current_field == NULL) {
     _pack_error = true;
 
   } else {
@@ -458,7 +445,7 @@
 INLINE void DCPacker::
 unpack_int64(int64_t &value) {
   nassertv(_mode == M_unpack);
-  if (_current_field == nullptr) {
+  if (_current_field == NULL) {
     _pack_error = true;
 
   } else {
@@ -474,7 +461,7 @@
 INLINE void DCPacker::
 unpack_uint64(uint64_t &value) {
   nassertv(_mode == M_unpack);
-  if (_current_field == nullptr) {
+  if (_current_field == NULL) {
     _pack_error = true;
 
   } else {
@@ -488,9 +475,9 @@
  * Unpacks the current numeric or string value from the stream.
  */
 INLINE void DCPacker::
-unpack_string(std::string &value) {
+unpack_string(string &value) {
   nassertv(_mode == M_unpack);
-  if (_current_field == nullptr) {
+  if (_current_field == NULL) {
     _pack_error = true;
 
   } else {
@@ -521,11 +508,7 @@
  * field, and advances the field pointer.
  */
 INLINE void DCPacker::
-<<<<<<< HEAD
-unpack_literal_value(std::string &value) {
-=======
 unpack_literal_value(vector_uchar &value) {
->>>>>>> 3d119e35
   size_t start = _unpack_p;
   unpack_skip();
   nassertv(_unpack_p >= start);
@@ -604,7 +587,7 @@
 /**
  * Returns the packed data buffer as a string.  Also see get_data().
  */
-INLINE std::string DCPacker::
+INLINE string DCPacker::
 get_string() const {
   return _pack_data.get_string();
 }
@@ -633,16 +616,16 @@
  * unpacking; it is separate from the pack data returned by get_string(),
  * which is filled during packing.  Also see get_unpack_data().
  */
-INLINE std::string DCPacker::
+INLINE string DCPacker::
 get_unpack_string() const {
-  return std::string(_unpack_data, _unpack_length);
+  return string(_unpack_data, _unpack_length);
 }
 
 /**
  * Copies the packed data into the indicated string.  Also see get_data().
  */
 INLINE void DCPacker::
-get_string(std::string &data) const {
+get_string(string &data) const {
   data.assign(_pack_data.get_data(), _pack_data.get_length());
 }
 
@@ -690,7 +673,7 @@
  */
 INLINE char *DCPacker::
 get_write_pointer(size_t size) {
-  nassertr(_mode == M_idle, nullptr);
+  nassertr(_mode == M_idle, NULL);
   return _pack_data.get_write_pointer(size);
 }
 
@@ -799,7 +782,7 @@
  * Packs the data into the buffer between packing sessions.
  */
 INLINE void DCPacker::
-raw_pack_string(const std::string &value) {
+raw_pack_string(const string &value) {
   nassertv(_mode == M_idle);
   DCPackerInterface::do_pack_uint16(_pack_data.get_write_pointer(2), value.length());
   _pack_data.append_data(value.data(), value.length());
@@ -860,7 +843,7 @@
  */
 INLINE void DCPacker::
 raw_unpack_int8(int &value) {
-  nassertv(_mode == M_idle && _unpack_data != nullptr);
+  nassertv(_mode == M_idle && _unpack_data != NULL);
   if (_unpack_p + 1 > _unpack_length) {
     _pack_error = true;
     return;
@@ -874,7 +857,7 @@
  */
 INLINE void DCPacker::
 raw_unpack_int16(int &value) {
-  nassertv(_mode == M_idle && _unpack_data != nullptr);
+  nassertv(_mode == M_idle && _unpack_data != NULL);
   if (_unpack_p + 2 > _unpack_length) {
     _pack_error = true;
     return;
@@ -888,7 +871,7 @@
  */
 INLINE void DCPacker::
 raw_unpack_int32(int &value) {
-  nassertv(_mode == M_idle && _unpack_data != nullptr);
+  nassertv(_mode == M_idle && _unpack_data != NULL);
   if (_unpack_p + 4 > _unpack_length) {
     _pack_error = true;
     return;
@@ -950,9 +933,9 @@
 /**
  * Unpacks the data from the buffer between unpacking sessions.
  */
-INLINE std::string DCPacker::
+INLINE string DCPacker::
 raw_unpack_string() {
-  std::string value;
+  string value;
   raw_unpack_string(value);
   return value;
 }
@@ -972,7 +955,7 @@
  */
 INLINE void DCPacker::
 raw_unpack_int64(int64_t &value) {
-  nassertv(_mode == M_idle && _unpack_data != nullptr);
+  nassertv(_mode == M_idle && _unpack_data != NULL);
   if (_unpack_p + 8 > _unpack_length) {
     _pack_error = true;
     return;
@@ -986,7 +969,7 @@
  */
 INLINE void DCPacker::
 raw_unpack_uint8(unsigned int &value) {
-  nassertv(_mode == M_idle && _unpack_data != nullptr);
+  nassertv(_mode == M_idle && _unpack_data != NULL);
   if (_unpack_p + 1 > _unpack_length) {
     _pack_error = true;
     return;
@@ -1000,7 +983,7 @@
  */
 INLINE void DCPacker::
 raw_unpack_uint16(unsigned int &value) {
-  nassertv(_mode == M_idle && _unpack_data != nullptr);
+  nassertv(_mode == M_idle && _unpack_data != NULL);
   if (_unpack_p + 2 > _unpack_length) {
     _pack_error = true;
     return;
@@ -1014,7 +997,7 @@
  */
 INLINE void DCPacker::
 raw_unpack_uint32(unsigned int &value) {
-  nassertv(_mode == M_idle && _unpack_data != nullptr);
+  nassertv(_mode == M_idle && _unpack_data != NULL);
   if (_unpack_p + 4 > _unpack_length) {
     _pack_error = true;
     return;
@@ -1028,7 +1011,7 @@
  */
 INLINE void DCPacker::
 raw_unpack_uint64(uint64_t &value) {
-  nassertv(_mode == M_idle && _unpack_data != nullptr);
+  nassertv(_mode == M_idle && _unpack_data != NULL);
   if (_unpack_p + 8 > _unpack_length) {
     _pack_error = true;
     return;
@@ -1042,7 +1025,7 @@
  */
 INLINE void DCPacker::
 raw_unpack_float64(double &value) {
-  nassertv(_mode == M_idle && _unpack_data != nullptr);
+  nassertv(_mode == M_idle && _unpack_data != NULL);
   if (_unpack_p + 8 > _unpack_length) {
     _pack_error = true;
     return;
@@ -1055,8 +1038,8 @@
  * Unpacks the data from the buffer between unpacking sessions.
  */
 INLINE void DCPacker::
-raw_unpack_string(std::string &value) {
-  nassertv(_mode == M_idle && _unpack_data != nullptr);
+raw_unpack_string(string &value) {
+  nassertv(_mode == M_idle && _unpack_data != NULL);
   unsigned int string_length = raw_unpack_uint16();
 
   if (_unpack_p + string_length > _unpack_length) {
@@ -1096,13 +1079,13 @@
       _current_field_index >= _num_nested_fields) {
     // Done with all the fields on this parent.  The caller must now call
     // pop().
-    _current_field = nullptr;
+    _current_field = NULL;
 
     // But if the parent is a switch record, we make a special case so we can
     // get the alternate fields.
-    if (_current_parent != nullptr) {
+    if (_current_parent != (DCPackerInterface *)NULL) {
       const DCSwitchParameter *switch_parameter = ((DCPackerInterface *)_current_parent)->as_switch_parameter();
-      if (switch_parameter != nullptr) {
+      if (switch_parameter != (DCSwitchParameter *)NULL) {
         handle_switch(switch_parameter);
       }
     }
@@ -1110,7 +1093,7 @@
   } else if (_pop_marker != 0 && _unpack_p >= _pop_marker) {
     // Done with all the fields on this parent.  The caller must now call
     // pop().
-    _current_field = nullptr;
+    _current_field = NULL;
 
   } else {
     // We have another field to advance to.
@@ -1124,7 +1107,7 @@
  */
 INLINE void *DCPacker::StackElement::
 operator new(size_t size) {
-  if (_deleted_chain != nullptr) {
+  if (_deleted_chain != (DCPacker::StackElement *)NULL) {
     StackElement *obj = _deleted_chain;
     _deleted_chain = _deleted_chain->_next;
     return obj;
