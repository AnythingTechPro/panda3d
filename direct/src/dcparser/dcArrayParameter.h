/**
 * PANDA 3D SOFTWARE
 * Copyright (c) Carnegie Mellon University.  All rights reserved.
 *
 * All use of this software is subject to the terms of the revised BSD
 * license.  You should have received a copy of this license along
 * with this source code in a file named "LICENSE."
 *
 * @file dcArrayParameter.h
 * @author drose
 * @date 2004-06-17
 */

#ifndef DCARRAYPARAMETER_H
#define DCARRAYPARAMETER_H

#include "dcbase.h"
#include "dcParameter.h"
#include "dcNumericRange.h"

/**
 * This represents an array of some other kind of object, meaning this
 * parameter type accepts an arbitrary (or possibly fixed) number of nested
 * fields, all of which are of the same type.
 */
class DCArrayParameter : public DCParameter {
public:
  DCArrayParameter(DCParameter *element_type,
                   const DCUnsignedIntRange &size = DCUnsignedIntRange());
  DCArrayParameter(const DCArrayParameter &copy);
  virtual ~DCArrayParameter();

PUBLISHED:
  virtual DCArrayParameter *as_array_parameter();
  virtual const DCArrayParameter *as_array_parameter() const;
  virtual DCParameter *make_copy() const;
  virtual bool is_valid() const;

  DCParameter *get_element_type() const;
  int get_array_size() const;

public:
  virtual DCParameter *append_array_specification(const DCUnsignedIntRange &size);

  virtual int calc_num_nested_fields(size_t length_bytes) const;
  virtual DCPackerInterface *get_nested_field(int n) const;
  virtual bool validate_num_nested_fields(int num_nested_fields) const;

  virtual void output_instance(std::ostream &out, bool brief, const std::string &prename,
                               const std::string &name, const std::string &postname) const;
  virtual void generate_hash(HashGenerator &hashgen) const;
  virtual void pack_string(DCPackData &pack_data, const std::string &value,
                           bool &pack_error, bool &range_error) const;
  virtual void pack_blob(DCPackData &pack_data, const vector_uchar &value,
                         bool &pack_error, bool &range_error) const;
  virtual bool pack_default_value(DCPackData &pack_data, bool &pack_error) const;
  virtual void unpack_string(const char *data, size_t length, size_t &p,
<<<<<<< HEAD
                             std::string &value, bool &pack_error, bool &range_error) const;
=======
                             string &value, bool &pack_error, bool &range_error) const;
  virtual void unpack_blob(const char *data, size_t length, size_t &p,
                           vector_uchar &value, bool &pack_error, bool &range_error) const;
>>>>>>> 3d119e35

protected:
  virtual bool do_check_match(const DCPackerInterface *other) const;
  virtual bool do_check_match_simple_parameter(const DCSimpleParameter *other) const;
  virtual bool do_check_match_class_parameter(const DCClassParameter *other) const;
  virtual bool do_check_match_array_parameter(const DCArrayParameter *other) const;

private:
  DCParameter *_element_type;
  int _array_size;
  DCUnsignedIntRange _array_size_range;
};

#endif<|MERGE_RESOLUTION|>--- conflicted
+++ resolved
@@ -46,22 +46,18 @@
   virtual DCPackerInterface *get_nested_field(int n) const;
   virtual bool validate_num_nested_fields(int num_nested_fields) const;
 
-  virtual void output_instance(std::ostream &out, bool brief, const std::string &prename,
-                               const std::string &name, const std::string &postname) const;
+  virtual void output_instance(ostream &out, bool brief, const string &prename,
+                               const string &name, const string &postname) const;
   virtual void generate_hash(HashGenerator &hashgen) const;
-  virtual void pack_string(DCPackData &pack_data, const std::string &value,
+  virtual void pack_string(DCPackData &pack_data, const string &value,
                            bool &pack_error, bool &range_error) const;
   virtual void pack_blob(DCPackData &pack_data, const vector_uchar &value,
                          bool &pack_error, bool &range_error) const;
   virtual bool pack_default_value(DCPackData &pack_data, bool &pack_error) const;
   virtual void unpack_string(const char *data, size_t length, size_t &p,
-<<<<<<< HEAD
-                             std::string &value, bool &pack_error, bool &range_error) const;
-=======
                              string &value, bool &pack_error, bool &range_error) const;
   virtual void unpack_blob(const char *data, size_t length, size_t &p,
                            vector_uchar &value, bool &pack_error, bool &range_error) const;
->>>>>>> 3d119e35
 
 protected:
   virtual bool do_check_match(const DCPackerInterface *other) const;
