--- conflicted
+++ resolved
@@ -176,12 +176,8 @@
         "version=","lzma","no-python","threads=","outputdir=","override=",
         "static","debversion=","rpmrelease=","p3dsuffix=","rtdist-version=",
         "directx-sdk=", "windows-sdk=", "msvc-version=", "clean", "use-icl",
-<<<<<<< HEAD
         "target=", "arch=", "git-commit=", "no-copy-python",
-=======
-        "universal", "target=", "arch=", "git-commit=", "no-copy-python",
         "cggl-incdir=", "cggl-libdir=",
->>>>>>> 54ff2a8d
         ] + removedopts
 
     anything = 0
