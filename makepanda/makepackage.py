--- conflicted
+++ resolved
@@ -376,29 +376,12 @@
         exit("To build an installer, either rpmbuild or dpkg-deb must be present on your system!")
 
 
-<<<<<<< HEAD
-def MakeInstallerOSX(version, python_versions=[], **kwargs):
-    outputdir = GetOutputDir()
-
-=======
-def MakeInstallerOSX(version, runtime=False, python_versions=[], installdir=None, **kwargs):
+def MakeInstallerOSX(version, python_versions=[], installdir=None, **kwargs):
     outputdir = GetOutputDir()
 
     if installdir is None:
         installdir = "/Library/Developer/Panda3D"
 
-    if runtime:
-        # Invoke the make_installer script.
-        AddToPathEnv("DYLD_LIBRARY_PATH", outputdir + "/plugins")
-        cmdstr = sys.executable + " "
-        if sys.version_info >= (2, 6):
-            cmdstr += "-B "
-
-        cmdstr += "direct/src/plugin_installer/make_installer.py --version %s" % version
-        oscmd(cmdstr)
-        return
-
->>>>>>> ca89b742
     dmg_name = "Panda3D-" + version
     if len(python_versions) == 1 and not python_versions[0]["version"].startswith("2."):
         dmg_name += "-py" + python_versions[0]["version"]
@@ -509,15 +492,8 @@
         oscmd("cp -R %s/lib/libp3fmod_audio.* dstroot/fmodex/%s/lib/" % (outputdir, installdir))
         oscmd("cp -R %s/lib/libfmodex* dstroot/fmodex/%s/lib/" % (outputdir, installdir))
 
-<<<<<<< HEAD
-    oscmd("mkdir -p dstroot/headers/Developer/Panda3D/lib")
-    oscmd("cp -R %s/include               dstroot/headers/Developer/Panda3D/include" % outputdir)
-=======
     oscmd("mkdir -p dstroot/headers/%s/lib" % installdir)
     oscmd("cp -R %s/include               dstroot/headers/%s/include" % (outputdir, installdir))
-    if os.path.isfile(outputdir + "/lib/libp3pystub.a"):
-        oscmd("cp -R -P %s/lib/libp3pystub.a dstroot/headers/%s/lib/" % (outputdir, installdir))
->>>>>>> ca89b742
 
     if os.path.isdir("samples"):
         oscmd("mkdir -p dstroot/samples/%s/samples" % installdir)
@@ -616,24 +592,7 @@
             pkg_scripts = ''
 
         if os.path.exists("/usr/bin/pkgbuild"):
-<<<<<<< HEAD
-            cmd = '/usr/bin/pkgbuild --identifier ' + identifier + ' --version ' + version + ' --root dstroot/' + pkg + '/ dstroot/Panda3D/Panda3D.mpkg/Contents/Packages/' + pkg + '.pkg'
-=======
-            # This new package builder is used in Lion and above.
             cmd = '/usr/bin/pkgbuild --identifier ' + identifier + ' --version ' + version + ' --root dstroot/' + pkg + '/ dstroot/Panda3D/Panda3D.mpkg/Contents/Packages/' + pkg + '.pkg' + pkg_scripts
-
-        # In older versions, we use PackageMaker.  Apple keeps changing its location.
-        elif os.path.exists("/Developer/usr/bin/packagemaker"):
-            cmd = '/Developer/usr/bin/packagemaker --info /tmp/Info_plist --version ' + version + ' --out dstroot/Panda3D/Panda3D.mpkg/Contents/Packages/' + pkg + '.pkg ' + target + ' --domain system --root dstroot/' + pkg + '/ --no-relocate' + pkg_scripts
-        elif os.path.exists("/Applications/Xcode.app/Contents/Applications/PackageMaker.app/Contents/MacOS/PackageMaker"):
-            cmd = '/Applications/Xcode.app/Contents/Applications/PackageMaker.app/Contents/MacOS/PackageMaker --info /tmp/Info_plist --version ' + version + ' --out dstroot/Panda3D/Panda3D.mpkg/Contents/Packages/' + pkg + '.pkg ' + target + ' --domain system --root dstroot/' + pkg + '/ --no-relocate' + pkg_scripts
-        elif os.path.exists("/Developer/Tools/PackageMaker.app/Contents/MacOS/PackageMaker"):
-            cmd = '/Developer/Tools/PackageMaker.app/Contents/MacOS/PackageMaker --info /tmp/Info_plist --version ' + version + ' --out dstroot/Panda3D/Panda3D.mpkg/Contents/Packages/' + pkg + '.pkg ' + target + ' --domain system --root dstroot/' + pkg + '/ --no-relocate' + pkg_scripts
-        elif os.path.exists("/Developer/Tools/packagemaker"):
-            cmd = '/Developer/Tools/packagemaker -build -f dstroot/' + pkg + '/ -p dstroot/Panda3D/Panda3D.mpkg/Contents/Packages/' + pkg + '.pkg -i /tmp/Info_plist' + pkg_scripts
-        elif os.path.exists("/Applications/PackageMaker.app/Contents/MacOS/PackageMaker"):
-            cmd = '/Applications/PackageMaker.app/Contents/MacOS/PackageMaker --info /tmp/Info_plist --version ' + version + ' --out dstroot/Panda3D/Panda3D.mpkg/Contents/Packages/' + pkg + '.pkg ' + target + ' --domain system --root dstroot/' + pkg + '/ --no-relocate' + pkg_scripts
->>>>>>> ca89b742
         else:
             exit("pkgbuild could not be found!")
         oscmd(cmd)
@@ -1012,14 +971,8 @@
         if GetTargetArch() == 'x64':
             fn += '-x64'
 
-<<<<<<< HEAD
-        MakeInstallerNSIS(version, fn + '.exe', title, 'C:\\' + dir, **kwargs)
+        MakeInstallerNSIS(version, fn + '.exe', title, dir, **kwargs)
         MakeDebugSymbolArchive(fn + '-pdb.zip', dir)
-=======
-        MakeInstallerNSIS(version, fn + '.exe', title, dir, **kwargs)
-        if not runtime:
-            MakeDebugSymbolArchive(fn + '-pdb.zip', dir)
->>>>>>> ca89b742
     elif target == 'linux':
         MakeInstallerLinux(version, **kwargs)
     elif target == 'darwin':
@@ -1042,7 +995,7 @@
     parser.add_option('', '--outputdir', dest='outputdir', help='Makepanda\'s output directory (default: built)', default='built')
     parser.add_option('', '--verbose', dest='verbose', help='Enable verbose output', action='store_true', default=False)
     parser.add_option('', '--lzma', dest='compressor', help='Use LZMA compression', action='store_const', const='lzma', default='zlib')
-    parser.add_option('', '--installdir', dest='installdir', help='Where on the system the installer should put the SDK/runtime (Windows, macOS)')
+    parser.add_option('', '--installdir', dest='installdir', help='Where on the system the installer should put the SDK (Windows, macOS)')
     (options, args) = parser.parse_args()
 
     SetVerbose(options.verbose)
@@ -1075,10 +1028,5 @@
                   compressor=options.compressor,
                   debversion=options.debversion,
                   rpmrelease=options.rpmrelease,
-<<<<<<< HEAD
-                  python_versions=ReadPythonVersionInfoFile())
-=======
-                  runtime=options.runtime,
                   python_versions=ReadPythonVersionInfoFile(),
-                  installdir=options.installdir)
->>>>>>> ca89b742
+                  installdir=options.installdir)