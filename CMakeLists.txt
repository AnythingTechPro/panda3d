--- conflicted
+++ resolved
@@ -41,10 +41,6 @@
   add_subdirectory(panda)
 endif()
 
-<<<<<<< HEAD
-add_subdirectory(direct)
-=======
 if(BUILD_DIRECT)
   add_subdirectory(direct)
-endif()
->>>>>>> ea36b872
+endif()