--- conflicted
+++ resolved
@@ -57,7 +57,6 @@
 
     // And this is for methods tagged with __extension, which declares
     // extension methods defined separately from the source code.
-<<<<<<< HEAD
     SC_extension    = 0x2000,
 
     // These are for =default and =delete functions.
@@ -65,13 +64,10 @@
     SC_deleted      = 0x8000,
 
     SC_thread_local = 0x10000,
-=======
-    SC_extension    = 0x1000,
 
     // This isn't really a storage class.  It's only used temporarily by the
     // parser, to make parsing specifier sequences a bit easier.
     SC_const        = 0x20000,
->>>>>>> 645d1792
   };
 
   CPPInstance(CPPType *type, const string &name, int storage_class = 0);
