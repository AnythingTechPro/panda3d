--- conflicted
+++ resolved
@@ -241,12 +241,8 @@
 %token KW_BOOL
 %token KW_CATCH
 %token KW_CHAR
-<<<<<<< HEAD
 %token KW_CHAR16_T
 %token KW_CHAR32_T
-=======
-%token KW_WCHAR_T
->>>>>>> 33ef39b7
 %token KW_CLASS
 %token KW_CONST
 %token KW_DELETE
