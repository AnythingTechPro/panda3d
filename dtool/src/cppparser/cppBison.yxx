--- conflicted
+++ resolved
@@ -784,16 +784,12 @@
 {
   $$ = 0;
 }
-<<<<<<< HEAD
+        | KW_CONST storage_class
+{
+  // This isn't really a storage class, but it helps with parsing.
+  $$ = $2 | (int)CPPInstance::SC_const;
+}
         | KW_EXTERN storage_class
-=======
-        | storage_class KW_CONST
-{
-  // This isn't really a storage class, but it helps with parsing.
-  $$ = $1 | (int)CPPInstance::SC_const;
-}
-        | storage_class KW_EXTERN
->>>>>>> 645d1792
 {
   $$ = $2 | (int)CPPInstance::SC_extern;
 }
@@ -870,11 +866,22 @@
         ;
 
 type_like_declaration:
-<<<<<<< HEAD
-        multiple_var_declaration
-{
-  /* multiple_var_declaration adds itself to the scope. */
-}
+        storage_class var_type_decl
+{
+  // We don't need to push/pop type, because we can't nest
+  // type_like_declaration.
+  if ($2->as_type_declaration()) {
+    current_type = $2->as_type_declaration()->_type;
+  } else {
+    current_type = $2->as_type();
+  }
+  push_storage_class($1);
+}
+        multiple_instance_identifiers
+{
+  pop_storage_class();
+}
+
         | storage_class type_decl ';'
 {
   // We don't really care about the storage class here.  In fact, it's
@@ -901,13 +908,40 @@
   }
 }
         | using_declaration
-        ;
-
-multiple_var_declaration:
+
+        /* We don't need to include a rule for variables that point to
+           functions, because we get those from the function_prototype
+           definition. */
+        ;
+
+multiple_instance_identifiers:
+        instance_identifier_and_maybe_trailing_return_type maybe_initialize_or_function_body
+{
+  if (current_storage_class & CPPInstance::SC_const) {
+    $1->add_modifier(IIT_const);
+  }
+  CPPInstance *inst = new CPPInstance(current_type, $1,
+                                      current_storage_class,
+                                      @1.file);
+  inst->set_initializer($2);
+  current_scope->add_declaration(inst, global_scope, current_lexer, @1);
+}
+        | instance_identifier_and_maybe_trailing_return_type maybe_initialize ',' multiple_instance_identifiers
+{
+  if (current_storage_class & CPPInstance::SC_const) {
+    $1->add_modifier(IIT_const);
+  }
+  CPPInstance *inst = new CPPInstance(current_type, $1,
+                                      current_storage_class,
+                                      @1.file);
+  inst->set_initializer($2);
+  current_scope->add_declaration(inst, global_scope, current_lexer, @1);
+}
+        ;
+
+
+typedef_declaration:
         storage_class var_type_decl
-=======
-        storage_class type_decl
->>>>>>> 645d1792
 {
   // We don't need to push/pop type, because we can't nest
   // multiple_var_declarations.
@@ -918,129 +952,10 @@
   }
   push_storage_class($1);
 }
-        multiple_instance_identifiers
+        typedef_instance_identifiers
 {
   pop_storage_class();
 }
-<<<<<<< HEAD
-        | storage_class KW_CONST var_type_decl
-{
-  // We don't need to push/pop type, because we can't nest
-  // multiple_var_declarations.
-  if ($3->as_type_declaration()) {
-    current_type = $3->as_type_declaration()->_type;
-  } else {
-    current_type = $3->as_type();
-  }
-  push_storage_class($1);
-=======
-        | storage_class type_decl ';'
-{
-  // We don't really care about the storage class here.  In fact, it's
-  // not actually legal to define a class or struct using a particular
-  // storage class, but we require it just to help yacc out in its
-  // parsing.
-
-  current_scope->add_declaration($2, global_scope, current_lexer, @2);
->>>>>>> 645d1792
-}
-        | storage_class function_prototype maybe_initialize_or_function_body
-{
-  if ($2 != (CPPInstance *)NULL) {
-    $2->_storage_class |= (current_storage_class | $1);
-    current_scope->add_declaration($2, global_scope, current_lexer, @2);
-    $2->set_initializer($3);
-  }
-}
-        /* We don't need to include a rule for variables that point to
-           functions, because we get those from the function_prototype
-           definition. */
-        ;
-
-multiple_instance_identifiers:
-        instance_identifier_and_maybe_trailing_return_type maybe_initialize_or_function_body
-{
-  if (current_storage_class & CPPInstance::SC_const) {
-    $1->add_modifier(IIT_const);
-  }
-  CPPInstance *inst = new CPPInstance(current_type, $1,
-                                      current_storage_class,
-                                      @1.file);
-  inst->set_initializer($2);
-  current_scope->add_declaration(inst, global_scope, current_lexer, @1);
-}
-        | instance_identifier_and_maybe_trailing_return_type maybe_initialize ',' multiple_instance_identifiers
-{
-  if (current_storage_class & CPPInstance::SC_const) {
-    $1->add_modifier(IIT_const);
-  }
-  CPPInstance *inst = new CPPInstance(current_type, $1,
-                                      current_storage_class,
-                                      @1.file);
-  inst->set_initializer($2);
-  current_scope->add_declaration(inst, global_scope, current_lexer, @1);
-}
-        ;
-
-<<<<<<< HEAD
-multiple_const_instance_identifiers:
-        instance_identifier_and_maybe_trailing_return_type maybe_initialize_or_function_body
-{
-  $1->add_modifier(IIT_const);
-  CPPInstance *inst = new CPPInstance(current_type, $1,
-                                      current_storage_class,
-                                      @1.file);
-  inst->set_initializer($2);
-  current_scope->add_declaration(inst, global_scope, current_lexer, @1);
-}
-        | instance_identifier_and_maybe_trailing_return_type maybe_initialize ',' multiple_const_instance_identifiers
-{
-  $1->add_modifier(IIT_const);
-  CPPInstance *inst = new CPPInstance(current_type, $1,
-                                      current_storage_class,
-                                      @1.file);
-  inst->set_initializer($2);
-  current_scope->add_declaration(inst, global_scope, current_lexer, @1);
-}
-        ;
-
-
-=======
->>>>>>> 645d1792
-typedef_declaration:
-        storage_class var_type_decl
-{
-  // We don't need to push/pop type, because we can't nest
-  // multiple_var_declarations.
-  if ($2->as_type_declaration()) {
-    current_type = $2->as_type_declaration()->_type;
-  } else {
-    current_type = $2->as_type();
-  }
-  push_storage_class($1);
-}
-        typedef_instance_identifiers
-{
-  pop_storage_class();
-}
-<<<<<<< HEAD
-        | storage_class KW_CONST var_type_decl
-{
-  // We don't need to push/pop type, because we can't nest
-  // multiple_var_declarations.
-  if ($3->as_type_declaration()) {
-    current_type = $3->as_type_declaration()->_type;
-  } else {
-    current_type = $3->as_type();
-  }
-  push_storage_class($1);
-}
-        typedef_const_instance_identifiers
-{
-  pop_storage_class();
-}
-=======
->>>>>>> 645d1792
         | storage_class function_prototype maybe_initialize_or_function_body
 {
   if ($2 != (CPPDeclaration *)NULL) {
@@ -1067,29 +982,9 @@
 }
         | instance_identifier_and_maybe_trailing_return_type maybe_initialize ',' typedef_instance_identifiers
 {
-<<<<<<< HEAD
-  CPPType *target_type = current_type;
-  CPPTypedefType *typedef_type = new CPPTypedefType(target_type, $1, current_scope, @1.file);
-  current_scope->add_declaration(CPPType::new_type(typedef_type), global_scope, current_lexer, @1);
-}
-        ;
-
-typedef_const_instance_identifiers:
-        instance_identifier_and_maybe_trailing_return_type maybe_initialize_or_function_body
-{
-  $1->add_modifier(IIT_const);
-  CPPType *target_type = current_type;
-  CPPTypedefType *typedef_type = new CPPTypedefType(target_type, $1, current_scope, @1.file);
-  current_scope->add_declaration(CPPType::new_type(typedef_type), global_scope, current_lexer, @1);
-}
-        | instance_identifier_and_maybe_trailing_return_type maybe_initialize ',' typedef_const_instance_identifiers
-{
-  $1->add_modifier(IIT_const);
-=======
   if (current_storage_class & CPPInstance::SC_const) {
     $1->add_modifier(IIT_const);
   }
->>>>>>> 645d1792
   CPPType *target_type = current_type;
   CPPTypedefType *typedef_type = new CPPTypedefType(target_type, $1, current_scope, @1.file);
   current_scope->add_declaration(CPPType::new_type(typedef_type), global_scope, current_lexer, @1);
