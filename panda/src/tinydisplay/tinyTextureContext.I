/**
 * PANDA 3D SOFTWARE
 * Copyright (c) Carnegie Mellon University.  All rights reserved.
 *
 * All use of this software is subject to the terms of the revised BSD
 * license.  You should have received a copy of this license along
 * with this source code in a file named "LICENSE."
 *
 * @file tinyTextureContext.I
 * @author drose
 * @date 2008-04-30
 */

/**
 *
 */
INLINE TinyTextureContext::
TinyTextureContext(PreparedGraphicsObjects *pgo, Texture *tex, int view) :
  TextureContext(pgo, tex, view)
{
  _gltex.num_levels = 0;
  _gltex.allocated_buffer = NULL;
  _gltex.total_bytecount = 0;
<<<<<<< HEAD
}

/**
 *
 */
INLINE TinyTextureContext::
~TinyTextureContext() {
  nassertv(_gltex.num_levels == 0 && _gltex.allocated_buffer == NULL && _gltex.total_bytecount == 0);
=======
>>>>>>> 231ca47e
}<|MERGE_RESOLUTION|>--- conflicted
+++ resolved
@@ -21,15 +21,4 @@
   _gltex.num_levels = 0;
   _gltex.allocated_buffer = NULL;
   _gltex.total_bytecount = 0;
-<<<<<<< HEAD
-}
-
-/**
- *
- */
-INLINE TinyTextureContext::
-~TinyTextureContext() {
-  nassertv(_gltex.num_levels == 0 && _gltex.allocated_buffer == NULL && _gltex.total_bytecount == 0);
-=======
->>>>>>> 231ca47e
 }