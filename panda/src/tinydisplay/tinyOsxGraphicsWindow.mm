/**
 * PANDA 3D SOFTWARE
 * Copyright (c) Carnegie Mellon University.  All rights reserved.
 *
 * All use of this software is subject to the terms of the revised BSD
 * license.  You should have received a copy of this license along
 * with this source code in a file named "LICENSE."
 *
 * @file tinyOsxGraphicsWindow.mm
 */

#include "pandabase.h"

#if defined(IS_OSX) && !defined(BUILD_IPHONE) && defined(HAVE_CARBON) && !__LP64__

#include <Carbon/Carbon.h>
#include <Cocoa/Cocoa.h>

#include "tinyOsxGraphicsWindow.h"
#include "config_tinydisplay.h"
#include "tinyOsxGraphicsPipe.h"
#include "pStatTimer.h"
#include "keyboardButton.h"
#include "mouseButton.h"
#include "tinyGraphicsStateGuardian.h"
#include "throw_event.h"
#include "pnmImage.h"
#include "virtualFileSystem.h"
#include "config_util.h"

#include <ApplicationServices/ApplicationServices.h>

#include "pmutex.h"
// #include "mutexHolder.h"


Mutex &OSXGloablMutex() {
  static Mutex m("OSXWIN_Mutex");
  return m;
}

struct work1 {
  volatile bool work_done;
};

#define PANDA_CREATE_WINDOW  101
static void Post_Event_Wait(unsigned short type, unsigned int data1 , unsigned int data2 , int target_window ) {
    work1 w;
    w.work_done = false;
    NSEvent *ev = [NSEvent otherEventWithType:NSApplicationDefined
                                     location:NSZeroPoint
                                modifierFlags:0
                                    timestamp:0.0f
                                 windowNumber:target_window
                                      context:nil
                                      subtype:type
                                        data1:data1
                                        data2:(int)&w];

    [NSApp postEvent:ev atStart:NO];
    while (!w.work_done)
        usleep(10);

}


TypeHandle TinyOsxGraphicsWindow::_type_handle;
TinyOsxGraphicsWindow  * TinyOsxGraphicsWindow::FullScreenWindow = NULL;


#define USER_CONTAINER

#include <set>

#ifdef USER_CONTAINER

std::set< WindowRef >     MyWindows;
void AddAWindow( WindowRef window) {
     MyWindows.insert(window);
}
bool checkmywindow(WindowRef window) {
   return MyWindows.find(window) != MyWindows.end();
}
#else

void AddAWindow( WindowRef window) {
}

bool checkmywindow(WindowRef window) {
    return true;
}

#endif



/**
 * How to find the active window for events  on osx..
 *
 */
TinyOsxGraphicsWindow* TinyOsxGraphicsWindow::GetCurrentOSxWindow(WindowRef window) {
    if (FullScreenWindow != NULL)
       return FullScreenWindow;

    if (NULL == window)  // HID use this path
    {
        // Assume first we are a child window.  If we cant find a window of
        // that class, then we are standalone and can jsut grab the front
        // window.
        window    =    GetFrontWindowOfClass(kSimpleWindowClass, TRUE);
        if (NULL == window)
            window    =    FrontNonFloatingWindow();
    }

    if (window  && checkmywindow(window)) {
      return (TinyOsxGraphicsWindow *)GetWRefCon (window);
    } else {
      return NULL;
    }
}

/**
 * The standard window event handler for non-fullscreen windows.
 */
OSStatus TinyOsxGraphicsWindow::
event_handler(EventHandlerCallRef myHandler, EventRef event) {

  OSStatus result = eventNotHandledErr;
  UInt32 the_class = GetEventClass(event);
  UInt32 kind = GetEventKind(event);

  WindowRef window = NULL;
  GetEventParameter(event, kEventParamDirectObject, typeWindowRef, NULL,
                    sizeof(window), NULL, &window);

  UInt32 attributes = 0;
  GetEventParameter(event, kEventParamAttributes, typeUInt32, NULL,
                    sizeof(attributes), NULL, &attributes);

  if (tinydisplay_cat.is_spam()) {
    tinydisplay_cat.spam() << ClockObject::get_global_clock()->get_real_time() << " event_handler: " << (void *)this << ", " << window << ", " << the_class << ", " << kind << "\n";
  }

  switch (the_class) {
  case kEventClassMouse:
    result  = handleWindowMouseEvents (myHandler, event);
    break;

  case kEventClassWindow:
    switch (kind) {
        case kEventWindowCollapsing:
          /*
          Rect r;
          GetWindowPortBounds (window, &r);
          CompositeGLBufferIntoWindow( get_context(), &r, GetWindowPort (window));
          UpdateCollapsedWindowDockTile (window);
          */
          SystemSetWindowForground(false);
          break;
        case kEventWindowActivated: // called on click activation and initially
          SystemSetWindowForground(true);
          DoResize();
          break;
        case kEventWindowDeactivated:
          SystemSetWindowForground(false);
          break;
        case kEventWindowClose: // called when window is being closed (close box)
          // This is a message from the window manager indicating that the
          // user has requested to close the window.
          user_close_request();
          result = noErr;
          break;
        case kEventWindowShown: // called on initial show (not on un-minimize)
          if (window == FrontNonFloatingWindow ())
            SetUserFocusWindow (window);
          break;

      case kEventWindowBoundsChanging:
        // Gives us a chance to intercept resize attempts
        if (attributes & kWindowBoundsChangeSizeChanged) {
          // If the window is supposed to be fixed-size, enforce this.
          if (_properties.get_fixed_size()) {
            Rect bounds;
            GetEventParameter(event, kEventParamCurrentBounds,
                              typeQDRectangle, NULL, sizeof(bounds), NULL, &bounds);
            bounds.right = bounds.left + _properties.get_x_size();
            bounds.bottom = bounds.top + _properties.get_y_size();
            SetEventParameter(event, kEventParamCurrentBounds,
                              typeQDRectangle, sizeof(bounds), &bounds);                   result = noErr;
          }
        }
        break;

    case kEventWindowBoundsChanged: // called for resize and moves (drag)
      DoResize();
      break;
    case kEventWindowZoomed:
      break;
    case kEventWindowCollapsed:
      {
        WindowProperties properties;
        properties.set_minimized(true);
        system_changed_properties(properties);
      }
      break;
    case kEventWindowExpanded:
      {
        WindowProperties properties;
        properties.set_minimized(false);
        system_changed_properties(properties);
      }
      break;
    }
    break;
  }

  return result;
}

/**
 * The user has requested to close the window, for instance with Cmd-W, or by
 * clicking on the close button.
 */
void TinyOsxGraphicsWindow::user_close_request() {
  string close_request_event = get_close_request_event();
  if (!close_request_event.empty()) {
    // In this case, the app has indicated a desire to intercept the request
    // and process it directly.
    throw_event(close_request_event);
  } else {
    // In this case, the default case, the app does not intend to service the
    // request, so we do by closing the window.
    close_window();
  }
}

/**
 * The Windows is closed by a OS resource not by a internal request
 *
 */
void TinyOsxGraphicsWindow::SystemCloseWindow() {
    if (tinydisplay_cat.is_debug())
        tinydisplay_cat.debug() << "System Closing Window \n";
    ReleaseSystemResources();
};

/**
 * The C callback for Window Events ..
 *
 * We only hook this up for non fullscreen window... so we only handle system
 * window events..
 *
 */
static pascal OSStatus    windowEvtHndlr(EventHandlerCallRef myHandler, EventRef event, void *userData) {
#pragma unused (userData)

// volatile().lock();

  WindowRef window = NULL;
  GetEventParameter(event, kEventParamDirectObject, typeWindowRef, NULL, sizeof(WindowRef), NULL, &window);

  if (window != NULL) {
    TinyOsxGraphicsWindow *osx_win = TinyOsxGraphicsWindow::GetCurrentOSxWindow(window);
    if (osx_win != (TinyOsxGraphicsWindow *)NULL) {
      // OSXGloablMutex().release();
      return osx_win->event_handler(myHandler, event);
    }
  }

  // OSXGloablMutex().release();
  return eventNotHandledErr;
}

/**
 * The C callback for Window Events ..
 *
 * We only hook this up for none fullscreen window... so we only handle system
 * window events..
 *
 */
void TinyOsxGraphicsWindow::DoResize(void) {
  tinydisplay_cat.info() << "In Resize....." << _properties << "\n";

  // only in window mode .. not full screen
  if (_osx_window != NULL && !_is_fullscreen && _properties.has_size()) {
    Rect                rectPort = {0,0,0,0};
    CGRect                 viewRect = {{0.0f, 0.0f}, {0.0f, 0.0f}};

    GetWindowPortBounds (_osx_window, &rectPort);
    viewRect.size.width = (PN_stdfloat) (rectPort.right - rectPort.left);
    viewRect.size.height = (PN_stdfloat) (rectPort.bottom - rectPort.top);
    // tell panda
    WindowProperties properties;
    properties.set_size((int)viewRect.size.width,(int)viewRect.size.height);
    properties.set_origin((int) rectPort.left,(int)rectPort.top);
    system_changed_properties(properties);
    ZB_resize(_frame_buffer, NULL, _properties.get_x_size(), _properties.get_y_size());

    if (tinydisplay_cat.is_debug()) {
      tinydisplay_cat.debug() << " Resizing Window " << viewRect.size.width << " " << viewRect.size.height << "\n";
    }
  }
};

/**
 * The C callback for APlication Events..
 *
 * Hooked  once for application
 *
 */
static pascal OSStatus appEvtHndlr (EventHandlerCallRef myHandler, EventRef event, void* userData) {
#pragma unused (myHandler)
  OSStatus result = eventNotHandledErr;
  {

  // OSXGloablMutex().lock();

  TinyOsxGraphicsWindow *osx_win = NULL;
  WindowRef window = NULL;
  UInt32 the_class = GetEventClass (event);
  UInt32 kind = GetEventKind (event);

  GetEventParameter(event, kEventParamWindowRef, typeWindowRef, NULL, sizeof(WindowRef), NULL, (void*) &window);
  osx_win = TinyOsxGraphicsWindow::GetCurrentOSxWindow(window);
  if (osx_win == NULL) {
    // OSXGloablMutex().release();
    return eventNotHandledErr;
  }

  switch (the_class) {
    case kEventClassTextInput:
      if (kind == kEventTextInputUnicodeForKeyEvent) {
  osx_win->handleTextInput(myHandler, event);
      }
      // result = noErr; can not report handled .. the os will not sent the
      // raw key strokes then if (osx_win->handleTextInput(myHandler, event)
      // == noErr) result = noErr;
      break;
    case kEventClassKeyboard:
      {
      switch (kind) {
  case kEventRawKeyRepeat:
  case kEventRawKeyDown:
      result = osx_win->handleKeyInput  (myHandler, event, true);
      break;
  case kEventRawKeyUp:
      result = osx_win->handleKeyInput  (myHandler, event, false);
      break;
        case kEventRawKeyModifiersChanged:
    {
      UInt32 newModifiers;
      OSStatus error = GetEventParameter(event, kEventParamKeyModifiers,typeUInt32, NULL,sizeof(UInt32), NULL, &newModifiers);
      if (error == noErr) {
        osx_win->HandleModifireDeleta(newModifiers);
        result = noErr;
      }
    }
    break;
        }
      }
      break;

    case kEventClassMouse:
      // tinydisplay_cat.info() << "Mouse movement handled by Application
      // handler\n"; if (TinyOsxGraphicsWindow::FullScreenWindow != NULL)
    result = osx_win->handleWindowMouseEvents (myHandler, event);
       // result = noErr;
      break;
  }

  // OSXGloablMutex().release();
  }

  return result;
}

/**
 * Trap Unicode  Input.
 *

 *
 */
OSStatus TinyOsxGraphicsWindow::handleTextInput (EventHandlerCallRef myHandler, EventRef theTextEvent) {
  UniChar      *text = NULL;
  UInt32       actualSize = 0;

  OSStatus ret = GetEventParameter (theTextEvent, kEventParamTextInputSendText, typeUnicodeText, NULL, 0, &actualSize, NULL);
  if (ret != noErr) {
    return ret;
  }

  text = (UniChar*)NewPtr(actualSize);
  if (text!= NULL) {
    ret = GetEventParameter (theTextEvent, kEventParamTextInputSendText,typeUnicodeText, NULL, actualSize, NULL, text);
    if (ret != noErr) {
      return ret;
    }

    for (unsigned int x = 0; x < actualSize/sizeof(UniChar); ++x) {
      _input_devices[0]->keystroke(text[x]);
    }
    DisposePtr((char *)text);
  }

  return ret;
}
/**
 * Clean up the OS level messes..
 */
void TinyOsxGraphicsWindow::ReleaseSystemResources() {
  if (_is_fullscreen) {
    _is_fullscreen = false;
    FullScreenWindow = NULL;

    if (_originalMode != NULL)
      CGDisplaySwitchToMode( kCGDirectMainDisplay, _originalMode );

    CGDisplayRelease( kCGDirectMainDisplay );

    _originalMode = NULL;
  }

  if (_osx_window != NULL) {
    SetWRefCon (_osx_window, (long int) NULL);
    HideWindow (_osx_window);
    DisposeWindow(_osx_window);
    _osx_window = NULL;
  }

  if (_pending_icon != NULL) {
    CGImageRelease(_pending_icon);
    _pending_icon = NULL;
  }
  if (_current_icon != NULL) {
    CGImageRelease(_current_icon);
    _current_icon = NULL;
  }

  WindowProperties properties;
  properties.set_foreground(false);
  properties.set_open(false);
  properties.set_cursor_filename(Filename());
  system_changed_properties(properties);

  _is_fullscreen = false;
  _osx_window = NULL;
}


static int id_seed = 100;

/**
 *
 */
TinyOsxGraphicsWindow::TinyOsxGraphicsWindow(GraphicsEngine *engine, GraphicsPipe *pipe,
                                             const string &name,
                                             const FrameBufferProperties &fb_prop,
                                             const WindowProperties &win_prop,
                                             int flags,
                                             GraphicsStateGuardian *gsg,
                                             GraphicsOutput *host) :
  GraphicsWindow(engine, pipe, name, fb_prop, win_prop, flags, gsg, host),
  _osx_window(NULL),
  _is_fullscreen(false),
  _pending_icon(NULL),
  _current_icon(NULL),
  _ID(id_seed++),
  _originalMode(NULL) {
  PT(InputDevice) device =
    GraphicsWindowInputDevice::pointer_and_keyboard(this, "keyboard/mouse");
  _input_devices.push_back(device);
  device->set_pointer_in_window(0, 0);
  _last_key_modifiers = 0;
  _last_buttons = 0;

  _cursor_hidden = false;
  _display_hide_cursor = false;
  _wheel_delta = 0;

  _frame_buffer = NULL;
  update_pixel_factor();

  if (tinydisplay_cat.is_debug())
    tinydisplay_cat.debug() << "TinyOsxGraphicsWindow::TinyOsxGraphicsWindow() -" <<_ID << "\n";
}

/**
 *
 */
TinyOsxGraphicsWindow::~TinyOsxGraphicsWindow() {
  if (tinydisplay_cat.is_debug())
    tinydisplay_cat.debug() << "TinyOsxGraphicsWindow::~TinyOsxGraphicsWindow() -" <<_ID << "\n";

  // Make sure the window callback won't come back to this (destructed) object
  // any more.
  if (_osx_window) {
    SetWRefCon (_osx_window, (long) NULL);
  }

  ReleaseSystemResources();
}

/**
 * Called internally to load up an icon file that should be applied to the
 * window.  Returns true on success, false on failure.
 */
bool TinyOsxGraphicsWindow::set_icon_filename(const Filename &icon_filename) {
  VirtualFileSystem *vfs = VirtualFileSystem::get_global_ptr();

  Filename icon_pathname = icon_filename;
  if (!vfs->resolve_filename(icon_pathname, get_model_path())) {
    // The filename doesn't exist along the search path.
    if (icon_pathname.is_fully_qualified() && vfs->exists(icon_pathname)) {
      // But it does exist locally, so accept it.
    } else {
      tinydisplay_cat.warning()
        << "Could not find icon filename " << icon_filename << "\n";
      return false;
    }
  }


  PNMImage pnmimage;
  if (!pnmimage.read(icon_pathname)) {
    tinydisplay_cat.warning()
      << "Could not read icon filename " << icon_pathname << "\n";
    return false;
  }

  CGImageRef icon_image = TinyOsxGraphicsPipe::create_cg_image(pnmimage);
  if (icon_image == NULL) {
    return false;
  }

  if (_pending_icon != NULL) {
    CGImageRelease(_pending_icon);
    _pending_icon = NULL;
  }
  _pending_icon = icon_image;
  return true;
}

/**
 * Indicates the mouse pointer is seen within the window.
 */
void TinyOsxGraphicsWindow::
set_pointer_in_window(int x, int y) {
  _input_devices[0]->set_pointer_in_window(x, y);

  if (_cursor_hidden != _display_hide_cursor) {
    if (_cursor_hidden) {
      CGDisplayHideCursor(kCGDirectMainDisplay);
      _display_hide_cursor = true;
    } else {
      CGDisplayShowCursor(kCGDirectMainDisplay);
      _display_hide_cursor = false;
    }
  }
}

/**
 * Indicates the mouse pointer is no longer within the window.
 */
void TinyOsxGraphicsWindow::
set_pointer_out_of_window() {
  _input_devices[0]->set_pointer_out_of_window();

  if (_display_hide_cursor) {
    CGDisplayShowCursor(kCGDirectMainDisplay);
    _display_hide_cursor = false;
  }
}


/**
 * This function will be called within the draw thread before beginning
 * rendering for a given frame.  It should do whatever setup is required, and
 * return true if the frame should be rendered, or false if it should be
 * skipped.
 */
bool TinyOsxGraphicsWindow::begin_frame(FrameMode mode, Thread *current_thread) {
  PStatTimer timer(_make_current_pcollector);

  begin_frame_spam(mode);
  if (_gsg == (GraphicsStateGuardian *)NULL ||
      (_osx_window == NULL && !_is_fullscreen)) {
    // not powered up .. just abort..
    return false;
  }

  // Now is a good time to apply the icon change that may have recently been
  // requested.  By this point, we should be able to get a handle to the dock
  // context.
  if (_pending_icon != NULL) {
    CGContextRef context = BeginCGContextForApplicationDockTile();
    if (context != NULL) {
      SetApplicationDockTileImage(_pending_icon);
      EndCGContextForApplicationDockTile(context);

      if (_current_icon != NULL) {
        CGImageRelease(_current_icon);
        _current_icon = NULL;
      }
      _current_icon = _pending_icon;
      _pending_icon = NULL;
    }
  }

  TinyGraphicsStateGuardian *tinygsg;
  DCAST_INTO_R(tinygsg, _gsg, false);

  tinygsg->_current_frame_buffer = _frame_buffer;
  tinygsg->reset_if_new();

  _gsg->set_current_properties(&get_fb_properties());
  return _gsg->begin_frame(current_thread);
}

/**
 * This function will be called within the draw thread after rendering is
 * completed for a given frame.  It should do whatever finalization is
 * required.
 */
void TinyOsxGraphicsWindow::end_frame(FrameMode mode, Thread *current_thread) {
  end_frame_spam(mode);

  _gsg->end_frame(current_thread);

  if (mode == FM_render) {

    copy_to_textures();

    trigger_flip();
   clear_cube_map_selection();
  }
}

/**
 * This function will be called within the draw thread after end_frame() has
 * been called on all windows, to initiate the exchange of the front and back
 * buffers.
 *
 * This should instruct the window to prepare for the flip at the next video
 * sync, but it should not wait.
 *
 * We have the two separate functions, begin_flip() and end_flip(), to make it
 * easier to flip all of the windows at the same time.
 */
void TinyOsxGraphicsWindow::begin_flip() {
  if (_osx_window == NULL) {
    return;
  }

  QDErr err;

  // blit rendered framebuffer into window backing store
  Rect src_rect = {0, 0, _frame_buffer->ysize, _frame_buffer->xsize};
  Rect ddrc_rect = {0, 0, _frame_buffer->ysize, _frame_buffer->xsize};
  if (get_pixel_factor() != 1.0) {
    src_rect.right = get_fb_x_size();
    src_rect.bottom = get_fb_y_size();
  }

  // create a GWorld containing our image
  GWorldPtr pGWorld;
  err = NewGWorldFromPtr(&pGWorld, k32BGRAPixelFormat, &src_rect, 0, 0, 0,
                         (char *)_frame_buffer->pbuf, _frame_buffer->linesize);
  if (err != noErr) {
    tinydisplay_cat.error()
      << " error in NewGWorldFromPtr, called from begin_flip()\n";
    return;
  }

  GrafPtr out_port = GetWindowPort(_osx_window);
  GrafPtr portSave = NULL;
  Boolean portChanged = QDSwapPort(out_port, &portSave);

  {
    static PStatCollector b2("Wait:Flip:Begin:CopyBits");
    PStatTimer t2(b2);
    CopyBits(GetPortBitMapForCopyBits(pGWorld),
             GetPortBitMapForCopyBits(out_port),
             &src_rect, &ddrc_rect, srcCopy, 0);
  }

  if (portChanged) {
    QDSwapPort(portSave, NULL);
  }

  DisposeGWorld(pGWorld);
}

/**
 * Closes the window right now.  Called from the window thread.
 */
void TinyOsxGraphicsWindow::close_window() {
  SystemCloseWindow();

  WindowProperties properties;
  properties.set_open(false);
  system_changed_properties(properties);

  ReleaseSystemResources();
  _gsg.clear();
 GraphicsWindow::close_window();
}

/*
 * HACK ALLERT ************ Undocumented OSX calls... I can not find any other
 * way to get the mouse focus to a window in OSX.. extern "C" { struct
 * CPSProcessSerNum { UInt32 lo; UInt32 hi; };
 */

// extern OSErr CPSGetCurrentProcess(CPSProcessSerNum *psn); extern OSErr
// CPSEnableForegroundOperation( struct CPSProcessSerNum *psn); extern OSErr
// CPSSetProcessName ( struct CPSProcessSerNum *psn, char *processname);
// extern OSErr CPSSetFrontProcess( struct CPSProcessSerNum *psn); };

/**
 * Opens the window right now.  Called from the window thread.  Returns true
 * if the window is successfully opened, or false if there was a problem.
 */
bool TinyOsxGraphicsWindow::open_window() {
  // GSG CreationInitialization
  TinyGraphicsStateGuardian *tinygsg;
  if (_gsg == 0) {
    // There is no old gsg.  Create a new one.
    tinygsg = new TinyGraphicsStateGuardian(_engine, _pipe, NULL);
    _gsg = tinygsg;
  } else {
    DCAST_INTO_R(tinygsg, _gsg, false);
  }

  create_frame_buffer();
  if (_frame_buffer == NULL) {
    tinydisplay_cat.error()
      << "Could not create frame buffer.\n";
    return false;
  }

  tinygsg->_current_frame_buffer = _frame_buffer;

  tinygsg->reset_if_new();
  if (!tinygsg->is_valid()) {
    close_window();
    return false;
  }

  WindowProperties req_properties  = _properties;
  // OSXGloablMutex().lock();
  bool answer =  OSOpenWindow(req_properties);
  // OSXGloablMutex().release();
  return answer;
}


bool TinyOsxGraphicsWindow::OSOpenWindow(WindowProperties &req_properties) {
  OSErr err = noErr;

  if (_current_icon != NULL && _pending_icon == NULL) {
      // If we already have an icon specified, we'll need to reapply it when
      // the window is successfully created.
      _pending_icon = _current_icon;
      _current_icon = NULL;
  }

  static bool GlobalInits = false;
  if (!GlobalInits) {
    // one time aplication inits.. to get a window open from a standalone
    // aplication..

    EventHandlerRef    application_event_ref_ref1;
    EventTypeSpec    list1[] =
      {
        // { kEventClassCommand,  kEventProcessCommand }, {
        // kEventClassCommand,  kEventCommandUpdateStatus },
        { kEventClassMouse, kEventMouseDown },// handle trackball functionality globaly because there is only a single user
        { kEventClassMouse, kEventMouseUp },
        { kEventClassMouse, kEventMouseMoved },
        { kEventClassMouse, kEventMouseDragged },
        { kEventClassMouse, kEventMouseWheelMoved } ,
        { kEventClassKeyboard, kEventRawKeyDown },
        { kEventClassKeyboard, kEventRawKeyUp } ,
        { kEventClassKeyboard, kEventRawKeyRepeat },
        { kEventClassKeyboard, kEventRawKeyModifiersChanged }    ,
        { kEventClassTextInput,    kEventTextInputUnicodeForKeyEvent},
      };

    EventHandlerUPP    gEvtHandler = NewEventHandlerUPP(appEvtHndlr);
    err = InstallApplicationEventHandler (gEvtHandler, GetEventTypeCount (list1) , list1, this, &application_event_ref_ref1 );
    GlobalInits = true;

    ProcessSerialNumber psn = { 0, kCurrentProcess };

    // Determine if we're running from a bundle.
    CFDictionaryRef dref =
      ProcessInformationCopyDictionary(&psn, kProcessDictionaryIncludeAllInformationMask);
    // If the dictionary doesn't have "BundlePath" (or the BundlePath is the
    // same as the executable path), then we're not running from a bundle, and
    // we need to call TransformProcessType to make the process a "foreground"
    // application, with its own icon in the dock and such.

    bool has_bundle = false;

    CFStringRef bundle_path = (CFStringRef)CFDictionaryGetValue(dref, CFSTR("BundlePath"));
    if (bundle_path != NULL) {
      // OK, we have a bundle path.  We're probably running in a bundle . . .
      has_bundle = true;

      // . . . unless it turns out it's the same as the executable path.
      CFStringRef exe_path = (CFStringRef)CFDictionaryGetValue(dref, kCFBundleExecutableKey);
      if (exe_path != NULL) {
        if (CFStringCompare(bundle_path, exe_path, kCFCompareCaseInsensitive) == kCFCompareEqualTo) {
          has_bundle = false;
        }
        CFRelease(exe_path);
      }

      CFRelease(bundle_path);
    }

    if (!has_bundle) {
      TransformProcessType(&psn, kProcessTransformToForegroundApplication);
    }
    SetFrontProcess(&psn);
  }


  bool wants_fullscreen = req_properties.has_fullscreen() && req_properties.get_fullscreen();
  if (req_properties.get_minimized()) {
    // A minimized window can't be fullscreen.
    wants_fullscreen = false;
  }

  if (wants_fullscreen) {
   tinydisplay_cat.info() << "Creating full screen\n";

    // capture the main display
    CGDisplayCapture(kCGDirectMainDisplay);
    // if sized try and switch it..
    if (req_properties.has_size()) {
      _originalMode = CGDisplayCurrentMode(kCGDirectMainDisplay);
      CFDictionaryRef newMode = CGDisplayBestModeForParameters(kCGDirectMainDisplay, 32, req_properties.get_x_size(), req_properties.get_y_size(), 0);
      if (newMode == NULL) {
        tinydisplay_cat.error()
          << "Invalid fullscreen size: " << req_properties.get_x_size()
          << ", " << req_properties.get_y_size()
          << "\n";
      } else {
        CGDisplaySwitchToMode(kCGDirectMainDisplay, newMode);

        // Set our new window size according to the size we actually got.
        SInt32 width, height;
        CFNumberGetValue((CFNumberRef)CFDictionaryGetValue(newMode, kCGDisplayWidth), kCFNumberSInt32Type, &width);
        CFNumberGetValue((CFNumberRef)CFDictionaryGetValue(newMode, kCGDisplayHeight), kCFNumberSInt32Type, &height);

        _properties.set_size(width, height);
      }
    }

    _properties.set_fullscreen(true);
    _properties.set_minimized(false);
    _properties.set_foreground(true);

    _is_fullscreen = true;
    FullScreenWindow = this;
    req_properties.clear_fullscreen();
  } else {
    int x_origin = 10;
    int y_origin = 50;
    if (req_properties.has_origin()) {
      y_origin  = req_properties.get_y_origin();
      x_origin = req_properties.get_x_origin();
    }

    int x_size = 512;
    int y_size = 512;
    if (req_properties.has_size()) {
      x_size = req_properties.get_x_size();
      y_size = req_properties.get_y_size();
    }

    // A coordinate of -2 means to center the window on screen.
    if (y_origin == -2 || x_origin == -2) {
      if (y_origin == -2) {
        y_origin = (_pipe->get_display_height() - y_size) / 2;
      }
      if (x_origin == -2) {
        x_origin = (_pipe->get_display_width() - x_size) / 2;
      }
    }

    // A coordinate of -1 means a default location.
    if (y_origin == -1) {
      y_origin = 50;
    }
    if (x_origin == -1) {
      x_origin = 10;
    }

    _properties.set_origin(x_origin, y_origin);
    _properties.set_size(x_size, y_size);

    Rect r;
    r.top = y_origin;
    r.left = x_origin;
    r.right = r.left + x_size;
    r.bottom = r.top + y_size;

            /*
    if (req_properties.has_parent_window()) {
        tinydisplay_cat.info() << "Creating child window\n";

        CreateNewWindow(kSimpleWindowClass, kWindowNoAttributes, &r, &_osx_window);
        AddAWindow(_osx_window);

        _properties.set_fixed_size(true);
        tinydisplay_cat.info() << "Child window created\n";
    }
    else */
    {
      int attributes = kWindowStandardDocumentAttributes | kWindowStandardHandlerAttribute;
      if (req_properties.has_fixed_size() && req_properties.get_fixed_size()) {
        attributes &= ~kWindowResizableAttribute;
      }

      if (req_properties.has_undecorated() && req_properties.get_undecorated()) { // create a unmovable .. no edge window..
  tinydisplay_cat.info() << "Creating undecorated window\n";

        // We don't want a resize box either.
        attributes &= ~kWindowResizableAttribute;
        attributes |= kWindowNoTitleBarAttribute;
  CreateNewWindow(kDocumentWindowClass, attributes, &r, &_osx_window);
      }
      else
      { // create a window with crome and sizing and sucj
  // In this case, we want to constrain the window to the available size.
  Rect bounds;
  GetAvailableWindowPositioningBounds(GetMainDevice(), &bounds);

  r.left = max(r.left, bounds.left);
  r.right = min(r.right, bounds.right);
  r.top = max(r.top, bounds.top);
  r.bottom = min(r.bottom, bounds.bottom);

  tinydisplay_cat.info() << "Creating standard window\n";
  CreateNewWindow(kDocumentWindowClass, attributes, &r, &_osx_window);
  AddAWindow(_osx_window);
      }
    }


    if (_osx_window) {

      EventHandlerUPP gWinEvtHandler;            // window event handler
      EventTypeSpec list[] =
      {
          { kEventClassWindow, kEventWindowCollapsing },
          { kEventClassWindow, kEventWindowShown },
          { kEventClassWindow, kEventWindowActivated },
          { kEventClassWindow, kEventWindowDeactivated },
          { kEventClassWindow, kEventWindowClose },
          { kEventClassWindow, kEventWindowBoundsChanging },
          { kEventClassWindow, kEventWindowBoundsChanged },

          { kEventClassWindow, kEventWindowCollapsed },
          { kEventClassWindow, kEventWindowExpanded },
          { kEventClassWindow, kEventWindowZoomed },
          { kEventClassWindow, kEventWindowClosed },
      };

      SetWRefCon (_osx_window, (long) this); // point to the window record in the ref con of the window
      gWinEvtHandler = NewEventHandlerUPP(windowEvtHndlr);
      InstallWindowEventHandler(_osx_window, gWinEvtHandler, GetEventTypeCount(list), list, (void*)this, NULL); // add event handler

                  /*if (!req_properties.has_parent_window()) */
      {
          ShowWindow (_osx_window);
      }
                  /*
      else
      {

          NSWindow*    parentWindow        =    (NSWindow *)req_properties.get_parent_window();
      // NSView*        aView                =    [[parentWindow contentView]
      // viewWithTag:378]; NSRect        aRect                =    [aView
      // frame]; NSPoint        origin                =    [parentWindow
      // convertBaseToScreen:aRect.origin];

      // NSWindow*    childWindow            =    [[NSWindow alloc]
      // initWithWindowRef:_osx_window];


          Post_Event_Wait(PANDA_CREATE_WINDOW,(unsigned long) _osx_window,1,[parentWindow windowNumber]);

      // [childWindow setFrameOrigin:origin]; [childWindow
      // setAcceptsMouseMovedEvents:YES]; [childWindow
      // setBackgroundColor:[NSColor blackColor]]; this seems to block till
      // the parent accepts the connection ? [parentWindow
      // addChildWindow:childWindow ordered:NSWindowAbove]; [childWindow
      // orderFront:nil];


          _properties.set_parent_window(req_properties.get_parent_window());
          req_properties.clear_parent_window();

                          }    */

      if (req_properties.has_fullscreen()) {
        _properties.set_fullscreen(false);
        req_properties.clear_fullscreen();
      }

      if (req_properties.has_undecorated()) {
        _properties.set_undecorated(req_properties.get_undecorated());
        req_properties.clear_undecorated();
      }

      _properties.set_minimized(false);
      _properties.set_foreground(true);

      if (req_properties.has_minimized()) {
        CollapseWindow(_osx_window, req_properties.get_minimized());
        _properties.set_minimized(req_properties.get_minimized());
        _properties.set_foreground(!req_properties.get_minimized());
        req_properties.clear_minimized();
      }
    }

    // Now measure the size and placement of the window we actually ended up
    // with.
    Rect rectPort = {0,0,0,0};
    GetWindowPortBounds (_osx_window, &rectPort);
    _properties.set_origin((int) rectPort.left, (int) rectPort.top);
    _properties.set_size((int) (rectPort.right - rectPort.left), (int) (rectPort.bottom - rectPort.top));
    req_properties.clear_size();
    req_properties.clear_origin();
  }

  if (req_properties.has_icon_filename()) {
    set_icon_filename(req_properties.get_icon_filename());
  }

  _properties.set_open(true);

  if (_properties.has_size())
      set_size_and_recalc(_properties.get_x_size(), _properties.get_y_size());


  return (err == noErr);
}

/**
 * Required Event upcall . Used to dispatch Window and Aplication Events back
 * into panda
 *
 */
void TinyOsxGraphicsWindow::process_events() {
  GraphicsWindow::process_events();

  if (!osx_disable_event_loop) {
    EventRef          theEvent;
    EventTargetRef theTarget    =    GetEventDispatcherTarget();

    /*if (!_properties.has_parent_window())*/
    {
      while  (ReceiveNextEvent(0, NULL, kEventDurationNoWait, true, &theEvent)== noErr) {
  SendEventToEventTarget (theEvent, theTarget);
  ReleaseEvent(theEvent);
      }
    }
  }
};

/**
 * Returns true if a call to set_pixel_zoom() will be respected, false if it
 * will be ignored.  If this returns false, then get_pixel_factor() will
 * always return 1.0, regardless of what value you specify for
 * set_pixel_zoom().
 *
 * This may return false if the underlying renderer doesn't support pixel
 * zooming, or if you have called this on a DisplayRegion that doesn't have
 * both set_clear_color() and set_clear_depth() enabled.
 */
bool TinyOsxGraphicsWindow::
supports_pixel_zoom() const {
  return true;
}

/**
 * Required Event upcall . Used to dispatch Window and Aplication Events back
 * into panda
 */
OSStatus TinyOsxGraphicsWindow::handleKeyInput (EventHandlerCallRef myHandler, EventRef event, Boolean keyDown) {
  // key input handler

  if (tinydisplay_cat.is_debug()) {
    UInt32 keyCode;
    GetEventParameter (event, kEventParamKeyCode, typeUInt32, NULL, sizeof(UInt32), NULL, &keyCode);

    tinydisplay_cat.debug()
      << ClockObject::get_global_clock()->get_real_time()
      << " handleKeyInput: " << (void *)this << ", " << keyCode
      << ", " << (int)keyDown << "\n";
  }

  // CallNextEventHandler(myHandler, event);

  // We don't check the result of the above function.  In principle, this
  // should return eventNotHandledErr if the key event is not handled by the
  // OS, but in practice, testing this just seems to eat the Escape keypress
  // meaninglessly.  Keypresses like F11 that are already mapped in the
  // desktop seem to not even come into this function in the first place.
  UInt32 newModifiers = 0;
  OSStatus error = GetEventParameter(event, kEventParamKeyModifiers, typeUInt32, NULL, sizeof(UInt32), NULL, &newModifiers);
  if (error == noErr) {
    HandleModifireDeleta(newModifiers);
  }

  UInt32 keyCode;
  GetEventParameter(event, kEventParamKeyCode, typeUInt32, NULL, sizeof(UInt32), NULL, &keyCode);
  ButtonHandle button = OSX_TranslateKey(keyCode, event);

  if (keyDown) {
    if ((newModifiers & cmdKey) != 0) {
      if (button == KeyboardButton::ascii_key('q') || button == KeyboardButton::ascii_key('w')) {
        // Command-Q or Command-W: quit the application or close the window,
        // respectively.  For now, we treat them both the same: close the
        // window.
        user_close_request();
      }
    }
    SendKeyEvent(button, true);
  } else {
    SendKeyEvent(button, false);
  }
  return   CallNextEventHandler(myHandler, event);
// return noErr;
}

/**
 *
 */
void TinyOsxGraphicsWindow::SystemSetWindowForground(bool forground) {
  WindowProperties properties;
  properties.set_foreground(forground);
  system_changed_properties(properties);
}

/**
 *
 */
void TinyOsxGraphicsWindow::SystemPointToLocalPoint(Point &qdGlobalPoint) {
  if (_osx_window != NULL) {
    GrafPtr savePort;
    Boolean    portChanged    =    QDSwapPort(GetWindowPort(_osx_window), &savePort);

    GlobalToLocal(&qdGlobalPoint);

    if (portChanged)
      QDSwapPort(savePort, NULL);
  }
}

/**
 *
 */
 OSStatus TinyOsxGraphicsWindow::handleWindowMouseEvents (EventHandlerCallRef myHandler, EventRef event) {
  WindowRef            window = NULL;
  OSStatus            result = eventNotHandledErr;
  UInt32                 kind = GetEventKind (event);
 Point qdGlobalPoint = {0, 0};
  UInt32                modifiers = 0;
  Rect                 rectPort;
  SInt32 this_wheel_delta;
  EventMouseWheelAxis wheelAxis;

  // cerr <<" Start Mouse Event " << _ID << "\n";

  // Mac OS X v10.1 and later should this be front window???
  GetEventParameter(event, kEventParamWindowRef, typeWindowRef, NULL, sizeof(WindowRef), NULL, &window);

  if (!_is_fullscreen && (window == NULL || window != _osx_window )) {
    if (kind == kEventMouseMoved) {
      set_pointer_out_of_window();
    }
    return eventNotHandledErr;
  }



  GetWindowPortBounds (window, &rectPort);

  // result = CallNextEventHandler(myHandler, event); if (eventNotHandledErr
  // == result) {  only handle events not already handled (prevents wierd
  // resize interaction)
  switch (kind) {
     // Whenever mouse button state changes, generate the appropriate Panda
     // downup events to represent the change.

    case kEventMouseDown:
    case kEventMouseUp:
      {
  GetEventParameter(event, kEventParamKeyModifiers, typeUInt32, NULL, sizeof(UInt32), NULL, &modifiers);
  if (_properties.get_mouse_mode() == WindowProperties::M_relative) {
    GetEventParameter(event, kEventParamMouseDelta,typeQDPoint, NULL, sizeof(Point),NULL    , (void*) &qdGlobalPoint);
    MouseData currMouse = get_pointer(0);
    qdGlobalPoint.h += currMouse.get_x();
    qdGlobalPoint.v += currMouse.get_y();
  }
  else
  {
    GetEventParameter(event, kEventParamMouseLocation,typeQDPoint, NULL, sizeof(Point),NULL    , (void*) &qdGlobalPoint);
    SystemPointToLocalPoint(qdGlobalPoint);
  }

  set_pointer_in_window((int)qdGlobalPoint.h, (int)qdGlobalPoint.v);

  UInt32 new_buttons = GetCurrentEventButtonState();
  HandleButtonDelta(new_buttons);
      }
      result = noErr;
      break;

    case kEventMouseMoved:
    case kEventMouseDragged:
      if (_properties.get_mouse_mode()==WindowProperties::M_relative) {
  GetEventParameter(event, kEventParamMouseDelta,typeQDPoint, NULL, sizeof(Point),NULL    , (void*) &qdGlobalPoint);

  MouseData currMouse=get_pointer(0);
  qdGlobalPoint.h+=currMouse.get_x();
  qdGlobalPoint.v+=currMouse.get_y();
      } else {
  GetEventParameter(event, kEventParamMouseLocation,typeQDPoint, NULL, sizeof(Point),NULL    , (void*) &qdGlobalPoint);
  SystemPointToLocalPoint(qdGlobalPoint);
      }
      if (kind == kEventMouseMoved &&
    (qdGlobalPoint.h < 0 || qdGlobalPoint.v < 0)) {
  // Moving into the titlebar region.
  set_pointer_out_of_window();
      } else {
  // Moving within the window itself (or dragging anywhere).
  set_pointer_in_window((int)qdGlobalPoint.h, (int)qdGlobalPoint.v);
      }
      result = noErr;

      break;

    case kEventMouseWheelMoved:
      GetEventParameter(event, kEventParamMouseWheelDelta, typeLongInteger, NULL, sizeof(this_wheel_delta), NULL, &this_wheel_delta);
      GetEventParameter(event, kEventParamMouseWheelAxis, typeMouseWheelAxis, NULL, sizeof(wheelAxis), NULL, &wheelAxis );
      GetEventParameter(event, kEventParamMouseLocation,typeQDPoint, NULL, sizeof(Point),NULL    , (void*) &qdGlobalPoint);
      SystemPointToLocalPoint(qdGlobalPoint);

      if (wheelAxis == kEventMouseWheelAxisY) {
<<<<<<< HEAD
	set_pointer_in_window((int)qdGlobalPoint.h, (int)qdGlobalPoint.v);
	_wheel_delta += this_wheel_delta;
	SInt32 wheel_scale = osx_mouse_wheel_scale;
	while (_wheel_delta > wheel_scale) {
	  _input_devices[0]->button_down(MouseButton::wheel_up());
	  _input_devices[0]->button_up(MouseButton::wheel_up());
	  _wheel_delta -= wheel_scale;
	}
	while (_wheel_delta < -wheel_scale) {
	  _input_devices[0]->button_down(MouseButton::wheel_down());
	  _input_devices[0]->button_up(MouseButton::wheel_down());
	  _wheel_delta += wheel_scale;
	}
=======
  set_pointer_in_window((int)qdGlobalPoint.h, (int)qdGlobalPoint.v);
  _wheel_delta += this_wheel_delta;
  SInt32 wheel_scale = osx_mouse_wheel_scale;
  while (_wheel_delta > wheel_scale) {
    _input_devices[0].button_down(MouseButton::wheel_up());
    _input_devices[0].button_up(MouseButton::wheel_up());
    _wheel_delta -= wheel_scale;
  }
  while (_wheel_delta < -wheel_scale) {
    _input_devices[0].button_down(MouseButton::wheel_down());
    _input_devices[0].button_up(MouseButton::wheel_down());
    _wheel_delta += wheel_scale;
  }
>>>>>>> bd1df2b9
      }
      result = noErr;
      break;
    }
    // result = noErr;

   return result;
 }

/**
 * MAC Key Codes to Panda Key Codes
 */
 ButtonHandle TinyOsxGraphicsWindow::OSX_TranslateKey(UInt32 key, EventRef event) {

   ButtonHandle nk = ButtonHandle::none();
   switch ( key ) {
   case 0:    nk = KeyboardButton::ascii_key('a');       break;
   case 11:   nk = KeyboardButton::ascii_key('b');       break;
   case 8:    nk = KeyboardButton::ascii_key('c');       break;
   case 2:    nk = KeyboardButton::ascii_key('d');       break;
   case 14:   nk = KeyboardButton::ascii_key('e');       break;
   case 3:    nk = KeyboardButton::ascii_key('f');       break;
   case 5:    nk = KeyboardButton::ascii_key('g');       break;
   case 4:    nk = KeyboardButton::ascii_key('h');       break;
   case 34:   nk = KeyboardButton::ascii_key('i');       break;
   case 38:   nk = KeyboardButton::ascii_key('j');       break;
   case 40:   nk = KeyboardButton::ascii_key('k');       break;
   case 37:   nk = KeyboardButton::ascii_key('l');       break;
   case 46:   nk = KeyboardButton::ascii_key('m');       break;
   case 45:   nk = KeyboardButton::ascii_key('n');       break;
   case 31:   nk = KeyboardButton::ascii_key('o');       break;
   case 35:   nk = KeyboardButton::ascii_key('p');       break;
   case 12:   nk = KeyboardButton::ascii_key('q');       break;
   case 15:   nk = KeyboardButton::ascii_key('r');       break;
   case 1:    nk = KeyboardButton::ascii_key('s');       break;
   case 17:   nk = KeyboardButton::ascii_key('t');       break;
   case 32:   nk = KeyboardButton::ascii_key('u');       break;
   case 9:    nk = KeyboardButton::ascii_key('v');       break;
   case 13:   nk = KeyboardButton::ascii_key('w');       break;
   case 7:    nk = KeyboardButton::ascii_key('x');       break;
   case 16:   nk = KeyboardButton::ascii_key('y');       break;
   case 6:    nk = KeyboardButton::ascii_key('z');       break;

       // top row numbers
   case 29:   nk = KeyboardButton::ascii_key('0');       break;
   case 18:   nk = KeyboardButton::ascii_key('1');       break;
   case 19:   nk = KeyboardButton::ascii_key('2');       break;
   case 20:   nk = KeyboardButton::ascii_key('3');       break;
   case 21:   nk = KeyboardButton::ascii_key('4');       break;
   case 23:   nk = KeyboardButton::ascii_key('5');       break;
   case 22:   nk = KeyboardButton::ascii_key('6');       break;
   case 26:   nk = KeyboardButton::ascii_key('7');       break;
   case 28:   nk = KeyboardButton::ascii_key('8');       break;
   case 25:   nk = KeyboardButton::ascii_key('9');       break;

       // key pad ... do they really map to the top number in panda ?
   case 82:   nk = KeyboardButton::ascii_key('0');       break;
   case 83:   nk = KeyboardButton::ascii_key('1');       break;
   case 84:   nk = KeyboardButton::ascii_key('2');       break;
   case 85:   nk = KeyboardButton::ascii_key('3');       break;
   case 86:   nk = KeyboardButton::ascii_key('4');       break;
   case 87:   nk = KeyboardButton::ascii_key('5');       break;
   case 88:   nk = KeyboardButton::ascii_key('6');       break;
   case 89:   nk = KeyboardButton::ascii_key('7');       break;
   case 91:   nk = KeyboardButton::ascii_key('8');       break;
   case 92:   nk = KeyboardButton::ascii_key('9');       break;


       // case 36:   nk = KeyboardButton::ret();              break;    no
       // return  in panda ???
   case 49:   nk = KeyboardButton::space();               break;
   case 51:   nk = KeyboardButton::backspace();          break;
   case 48:   nk = KeyboardButton::tab();                  break;
   case 53:   nk = KeyboardButton::escape();              break;
   case 76:   nk = KeyboardButton::enter();              break;
   case 36:   nk = KeyboardButton::enter();              break;

   case 123:  nk = KeyboardButton::left();              break;
   case 124:  nk = KeyboardButton::right();              break;
   case 125:  nk = KeyboardButton::down();              break;
   case 126:  nk = KeyboardButton::up();                  break;
   case 116:  nk = KeyboardButton::page_up();              break;
   case 121:  nk = KeyboardButton::page_down();          break;
   case 115:  nk = KeyboardButton::home();              break;
   case 119:  nk = KeyboardButton::end();                  break;
   case 114:  nk = KeyboardButton::help();              break;
   case 117:  nk = KeyboardButton::del();                  break;

       // case  71:  nk = KeyboardButton::num_lock()        break;

   case 122:  nk = KeyboardButton::f1();                  break;
   case 120:  nk = KeyboardButton::f2();                  break;
   case  99:  nk = KeyboardButton::f3();                  break;
   case 118:  nk = KeyboardButton::f4();                  break;
   case  96:  nk = KeyboardButton::f5();                  break;
   case  97:  nk = KeyboardButton::f6();                  break;
   case  98:  nk = KeyboardButton::f7();                  break;
   case 100:  nk = KeyboardButton::f8();                  break;
   case 101:  nk = KeyboardButton::f9();                  break;
   case 109:  nk = KeyboardButton::f10();                  break;
   case 103:  nk = KeyboardButton::f11();                  break;
   case 111:  nk = KeyboardButton::f12();                  break;

   case 105:  nk = KeyboardButton::f13();                  break;
   case 107:  nk = KeyboardButton::f14();                  break;
   case 113:  nk = KeyboardButton::f15();                  break;
   case 106:  nk = KeyboardButton::f16();                  break;

       // shiftable chartablet
   case  50:  nk = KeyboardButton::ascii_key('`');      break;
   case  27:  nk = KeyboardButton::ascii_key('-');      break;
   case  24:  nk = KeyboardButton::ascii_key('=');      break;
   case  33:  nk = KeyboardButton::ascii_key('[');      break;
   case  30:  nk = KeyboardButton::ascii_key(']');      break;
   case  42:  nk = KeyboardButton::ascii_key('\\');      break;
   case  41:  nk = KeyboardButton::ascii_key(';');      break;
   case  39:  nk = KeyboardButton::ascii_key('\'');      break;
   case  43:  nk = KeyboardButton::ascii_key(',');      break;
   case  47:  nk = KeyboardButton::ascii_key('.');      break;
   case  44:  nk = KeyboardButton::ascii_key('/');      break;

   default:
     if (tinydisplay_cat.is_debug()) {
       tinydisplay_cat.debug()
   << " Untranslated KeyCode: " << key
   << " (0x" << hex << key << dec << ")\n";
     }

     // not sure this is right .. but no mapping for keypad and such this at
     // least does a best gess..

     char charCode =  0;
     if (GetEventParameter( event, kEventParamKeyMacCharCodes, typeChar, nil, sizeof( charCode ), nil, &charCode ) == noErr)
       nk = KeyboardButton::ascii_key(charCode);
   }
   return nk;
 }
/**
 * Used to emulate key events for the MAC key Modifiers..
 */
 void TinyOsxGraphicsWindow::HandleModifireDeleta(UInt32 newModifiers) {
  UInt32 changed = _last_key_modifiers ^ newModifiers;

  if ((changed & (shiftKey | rightShiftKey)) != 0)
    SendKeyEvent(KeyboardButton::shift(),(newModifiers & (shiftKey | rightShiftKey)) != 0) ;

  if ((changed & (optionKey | rightOptionKey)) != 0)
    SendKeyEvent(KeyboardButton::alt(),(newModifiers & (optionKey | rightOptionKey)) != 0);


  if ((changed & (controlKey | rightControlKey)) != 0)
    SendKeyEvent(KeyboardButton::control(),(newModifiers & (controlKey | rightControlKey)) != 0);

  if ((changed & cmdKey) != 0)
    SendKeyEvent(KeyboardButton::meta(),(newModifiers & cmdKey) != 0);

  if ((changed & alphaLock) != 0)
    SendKeyEvent(KeyboardButton::caps_lock(),(newModifiers & alphaLock) != 0);

  // save current state
  _last_key_modifiers = newModifiers;
 };

/**
 * Used to emulate buttons events
 */
void TinyOsxGraphicsWindow::
HandleButtonDelta(UInt32 new_buttons) {
  UInt32 changed = _last_buttons ^ new_buttons;

  if (changed & 0x01) {
    if (new_buttons & 0x01) {
      _input_devices[0]->button_down(MouseButton::one());
    } else {
      _input_devices[0]->button_up(MouseButton::one());
    }
  }

  if (changed & 0x04) {
    if (new_buttons & 0x04) {
      _input_devices[0]->button_down(MouseButton::two());
    } else {
      _input_devices[0]->button_up(MouseButton::two());
    }
  }

  if (changed & 0x02) {
    if (new_buttons & 0x02) {
      _input_devices[0]->button_down(MouseButton::three());
    } else {
      _input_devices[0]->button_up(MouseButton::three());
    }
  }

  _last_buttons = new_buttons;
}

/**
 * Forces the pointer to the indicated position within the window, if
 * possible.
 *
 * Returns true if successful, false on failure.  This may fail if the mouse
 * is not currently within the window, or if the API doesn't support this
 * operation.
 */
bool TinyOsxGraphicsWindow::move_pointer(int device, int x, int y) {
  if (_osx_window == NULL) {
    return false;
  }

  if (tinydisplay_cat.is_debug()) {
    tinydisplay_cat.debug() << "move_pointer " << device <<" "<<  x <<" "<< y <<"\n";
  }

  Point pt = {0, 0};
  pt.h = x;
  pt.v = y;
  set_pointer_in_window(x, y);

  if (_properties.get_mouse_mode() == WindowProperties::M_absolute) {
     LocalPointToSystemPoint(pt);
     CGPoint newCursorPosition = {0, 0};
     newCursorPosition.x = pt.h;
     newCursorPosition.y = pt.v;
     mouse_mode_relative();
     CGWarpMouseCursorPosition(newCursorPosition);
     mouse_mode_absolute();
  }

  return true;
};

bool TinyOsxGraphicsWindow::do_reshape_request(int x_origin, int y_origin, bool has_origin, int x_size, int y_size) {
  tinydisplay_cat.info() << "Do Reshape\n";

  if (_properties.get_fullscreen()) {
    return false;
  }

  // A coordinate of -2 means to center the window on screen.
  if (x_origin == -2 || y_origin == -2 || x_origin == -1 || y_origin == -1) {
    if (y_origin == -2) {
      y_origin = (_pipe->get_display_height() - y_size) / 2;
    }
    if (x_origin == -2) {
      x_origin = (_pipe->get_display_width() - x_size) / 2;
    }
    if (y_origin == -1) {
      y_origin = 50;
    }
    if (x_origin == -1) {
      x_origin = 10;
    }
    _properties.set_origin(x_origin, y_origin);
    system_changed_properties(_properties);
  }

  /*
  if (_properties.has_parent_window()) {
    if (has_origin) {
      NSWindow*    parentWindow        =    (NSWindow *)_properties.get_parent_window();
      NSRect        parentFrame            =    [parentWindow frame];

      MoveWindow(_osx_window, x_origin+parentFrame.origin.x, y_origin+parentFrame.origin.y, false);
     }
  }
  else*/
  {
    // We sometimes get a bogus origin of (0, 0).  As a special hack, treat
    // this as a special case, and ignore it.
    if (has_origin) {
      if (x_origin != 0 || y_origin != 0) {
        MoveWindow(_osx_window, x_origin, y_origin, false);
      }
    }
  }

  if (!_properties.get_undecorated()) {
    // Constrain the window to the available desktop size.
    Rect bounds;
    GetAvailableWindowPositioningBounds(GetMainDevice(), &bounds);

    x_size = min(x_size, bounds.right - bounds.left);
    y_size = min(y_size, bounds.bottom - bounds.top);
  }

  SizeWindow(_osx_window, x_size, y_size, false);

  system_changed_size(x_size, y_size);
  ZB_resize(_frame_buffer, NULL, _properties.get_x_size(), _properties.get_y_size());
  return true;
}

/**
 * Applies the requested set of properties to the window, if possible, for
 * instance to request a change in size or minimization status.
 *
 * The window properties are applied immediately, rather than waiting until
 * the next frame.  This implies that this method may *only* be called from
 * within the window thread.
 *
 * The properties that have been applied are cleared from the structure by
 * this function; so on return, whatever remains in the properties structure
 * are those that were unchanged for some reason (probably because the
 * underlying interface does not support changing that property on an open
 * window).
 */
void TinyOsxGraphicsWindow::set_properties_now(WindowProperties &properties) {
  if (tinydisplay_cat.is_debug()) {
    tinydisplay_cat.debug()
      << "------------------------------------------------------\n";
    tinydisplay_cat.debug()
      << "set_properties_now " << properties << "\n";
  }

  GraphicsWindow::set_properties_now(properties);

  if (tinydisplay_cat.is_debug()) {
    tinydisplay_cat.debug()
      << "set_properties_now After Base Class" << properties << "\n";
  }

  // for some changes .. a full rebuild is required for the OS layer Window.
  // I think it is the crome atribute and full screen behaviour.
  bool need_full_rebuild = false;

  // if we are not full and transitioning to full
  if (properties.has_fullscreen() &&
      properties.get_fullscreen() != _properties.get_fullscreen()) {
    need_full_rebuild = true;
  }

  // If we are fullscreen and requesting a size change
  if (_properties.get_fullscreen() &&
      (properties.has_size() &&
       (properties.get_x_size() != _properties.get_x_size() ||
        properties.get_y_size() != _properties.get_y_size()))) {
    need_full_rebuild = true;
  }

  // If we are fullscreen and requesting a minimize change
  if (_properties.get_fullscreen() &&
      (properties.has_minimized() &&
       (properties.get_minimized() != _properties.get_minimized()))) {
    need_full_rebuild = true;
  }

  if (need_full_rebuild) {
    // Logic here is ..  take a union of the properties .. with the new
    // allowed to overwrite the old states.  and start a bootstrap of a new
    // window ..

    // get a copy of my properties..
    WindowProperties req_properties(_properties);
    ReleaseSystemResources();
    req_properties.add_properties(properties);

    OSOpenWindow(req_properties);

    // Now we've handled all of the requested properties.
    properties.clear();
  }

  if (properties.has_title()) {
    _properties.set_title(properties.get_title());
    if (_osx_window) {
      SetWindowTitleWithCFString(_osx_window,
                                 CFStringCreateWithCString(NULL,properties.get_title().c_str(),
                                                           kCFStringEncodingMacRoman));
    }
    properties.clear_title();
  }

  // An icon filename means to load up the icon and save it.  We can't
  // necessarily apply it immediately; it will get applied later, in the
  // window event handler.
  if (properties.has_icon_filename()) {
    if (set_icon_filename(properties.get_icon_filename())) {
      properties.clear_icon_filename();
    }
  }

  // decorated .. if this changes it reqires a new window
  if (properties.has_undecorated()) {
    _properties.set_undecorated(properties.get_undecorated());
    properties.clear_undecorated();
  }

  if (properties.has_cursor_hidden()) {
    _properties.set_cursor_hidden(properties.get_cursor_hidden());
    _cursor_hidden = properties.get_cursor_hidden();
    if (_cursor_hidden && _input_devices[0]->has_pointer()) {
      if (!_display_hide_cursor) {
        CGDisplayHideCursor(kCGDirectMainDisplay);
        _display_hide_cursor = true;
      }
    } else {
      if (_display_hide_cursor) {
        CGDisplayShowCursor(kCGDirectMainDisplay);
        _display_hide_cursor = false;
      }
    }
    properties.clear_cursor_hidden();
  }

  if (properties.has_minimized()) {
    if (_properties.get_minimized() != properties.get_minimized()) {
      CollapseWindow(_osx_window, properties.get_minimized());
      _properties.set_minimized(properties.get_minimized());
      _properties.set_foreground(!properties.get_minimized());
    }
    properties.clear_minimized();
  }

  if (tinydisplay_cat.is_debug()) {
    tinydisplay_cat.debug()
      << "set_properties_now  Out....." << _properties << "\n";
  }

  return;
}

/**

 */
void TinyOsxGraphicsWindow::LocalPointToSystemPoint(Point &qdLocalPoint) {
  if (_osx_window != NULL) {
    GrafPtr savePort;
    Boolean portChanged = QDSwapPort(GetWindowPort(_osx_window), &savePort);

    LocalToGlobal( &qdLocalPoint );

    if (portChanged) {
      QDSwapPort(savePort, NULL);
    }
  }
}

/**
 * Detaches mouse.  Only mouse delta from now on.
 */
void TinyOsxGraphicsWindow::mouse_mode_relative() {
  CGAssociateMouseAndMouseCursorPosition(false);
}

/**
 * Reattaches mouse to location
 */
void TinyOsxGraphicsWindow::mouse_mode_absolute() {
  CGAssociateMouseAndMouseCursorPosition(true);
}

/**
 * Creates a suitable frame buffer for the current window size.
 */
void TinyOsxGraphicsWindow::
create_frame_buffer() {
  if (_frame_buffer != NULL) {
    ZB_close(_frame_buffer);
    _frame_buffer = NULL;
  }

  _frame_buffer = ZB_open(_properties.get_x_size(), _properties.get_y_size(), ZB_MODE_RGBA, 0, 0, 0, 0);
}

#endif  // IS_OSX<|MERGE_RESOLUTION|>--- conflicted
+++ resolved
@@ -1253,35 +1253,19 @@
       SystemPointToLocalPoint(qdGlobalPoint);
 
       if (wheelAxis == kEventMouseWheelAxisY) {
-<<<<<<< HEAD
-	set_pointer_in_window((int)qdGlobalPoint.h, (int)qdGlobalPoint.v);
-	_wheel_delta += this_wheel_delta;
-	SInt32 wheel_scale = osx_mouse_wheel_scale;
-	while (_wheel_delta > wheel_scale) {
-	  _input_devices[0]->button_down(MouseButton::wheel_up());
-	  _input_devices[0]->button_up(MouseButton::wheel_up());
-	  _wheel_delta -= wheel_scale;
-	}
-	while (_wheel_delta < -wheel_scale) {
-	  _input_devices[0]->button_down(MouseButton::wheel_down());
-	  _input_devices[0]->button_up(MouseButton::wheel_down());
-	  _wheel_delta += wheel_scale;
-	}
-=======
-  set_pointer_in_window((int)qdGlobalPoint.h, (int)qdGlobalPoint.v);
-  _wheel_delta += this_wheel_delta;
-  SInt32 wheel_scale = osx_mouse_wheel_scale;
-  while (_wheel_delta > wheel_scale) {
-    _input_devices[0].button_down(MouseButton::wheel_up());
-    _input_devices[0].button_up(MouseButton::wheel_up());
-    _wheel_delta -= wheel_scale;
-  }
-  while (_wheel_delta < -wheel_scale) {
-    _input_devices[0].button_down(MouseButton::wheel_down());
-    _input_devices[0].button_up(MouseButton::wheel_down());
-    _wheel_delta += wheel_scale;
-  }
->>>>>>> bd1df2b9
+        set_pointer_in_window((int)qdGlobalPoint.h, (int)qdGlobalPoint.v);
+        _wheel_delta += this_wheel_delta;
+        SInt32 wheel_scale = osx_mouse_wheel_scale;
+        while (_wheel_delta > wheel_scale) {
+          _input_devices[0]->button_down(MouseButton::wheel_up());
+          _input_devices[0]->button_up(MouseButton::wheel_up());
+          _wheel_delta -= wheel_scale;
+        }
+        while (_wheel_delta < -wheel_scale) {
+          _input_devices[0]->button_down(MouseButton::wheel_down());
+          _input_devices[0]->button_up(MouseButton::wheel_down());
+          _wheel_delta += wheel_scale;
+        }
       }
       result = noErr;
       break;
