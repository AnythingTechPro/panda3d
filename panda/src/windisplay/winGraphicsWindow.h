--- conflicted
+++ resolved
@@ -173,14 +173,9 @@
   bool _lalt_down;
   bool _ralt_down;
 
-<<<<<<< HEAD
   GraphicsWindowInputDevice *_input;
 
-  // following adds support platform specfic window processing
-  // functions.
-=======
   // following adds support platform specfic window processing functions.
->>>>>>> bd1df2b9
   typedef pset<GraphicsWindowProc*> WinProcClasses;
   WinProcClasses _window_proc_classes;
 
