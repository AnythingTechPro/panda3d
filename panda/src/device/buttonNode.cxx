/**
 * PANDA 3D SOFTWARE
 * Copyright (c) Carnegie Mellon University.  All rights reserved.
 *
 * All use of this software is subject to the terms of the revised BSD
 * license.  You should have received a copy of this license along
 * with this source code in a file named "LICENSE."
 *
 * @file buttonNode.cxx
 * @author drose
 * @date 2002-03-12
 */

#include "buttonNode.h"
#include "config_device.h"
#include "dataNodeTransmit.h"
#include "buttonEventList.h"
#include "dcast.h"

TypeHandle ButtonNode::_type_handle;

/**
 *
 */
ButtonNode::
ButtonNode(ClientBase *client, const string &device_name) :
  DataNode(device_name)
{
  _button_events_output = define_output("button_events", ButtonEventList::get_class_type());

  nassertv(client != (ClientBase *)NULL);
  PT(ClientDevice) device =
    client->get_device(ClientButtonDevice::get_class_type(), device_name);

  if (device == (ClientDevice *)NULL) {
    device_cat.warning()
      << "Unable to open button device " << device_name << "\n";
    return;
  }

  if (!device->is_of_type(ClientButtonDevice::get_class_type())) {
    device_cat.error()
      << "Inappropriate device type " << device->get_type()
      << " created; expected a ClientButtonDevice.\n";
    return;
  }

  _device = device;
}

////////////////////////////////////////////////////////////////////
//     Function: ButtonNode::Constructor
//       Access: Public
//  Description:
////////////////////////////////////////////////////////////////////
ButtonNode::
ButtonNode(InputDevice *device) :
  DataNode(device->get_name()),
  _device(device)
{
  _button_events_output = define_output("button_events", ButtonEventList::get_class_type());
  _device = device;
}

/**
 *
 */
ButtonNode::
~ButtonNode() {
<<<<<<< HEAD
  // When the _device pointer destructs, the ClientButtonDevice
  // disconnects itself from the ClientBase, and everything that needs
  // to get turned off does.  Magic.
=======
  // When the _button pointer destructs, the ClientButtonDevice disconnects
  // itself from the ClientBase, and everything that needs to get turned off
  // does.  Magic.
>>>>>>> bd1df2b9
}

/**
 *
 */
void ButtonNode::
output(ostream &out) const {
  DataNode::output(out);

  if (_device != (InputDevice *)NULL) {
    out << " (";
    _device->output_buttons(out);
    out << ")";
  }
}

/**
 *
 */
void ButtonNode::
write(ostream &out, int indent_level) const {
  DataNode::write(out, indent_level);

  if (_device != (InputDevice *)NULL) {
    _device->write_buttons(out, indent_level + 2);
  }
}

/**
 * The virtual implementation of transmit_data().  This function receives an
 * array of input parameters and should generate an array of output
 * parameters.  The input parameters may be accessed with the index numbers
 * returned by the define_input() calls that were made earlier (presumably in
 * the constructor); likewise, the output parameters should be set with the
 * index numbers returned by the define_output() calls.
 */
void ButtonNode::
do_transmit_data(DataGraphTraverser *, const DataNodeTransmit &,
                 DataNodeTransmit &output) {
  if (is_valid()) {
    PT(ButtonEventList) bel = _device->get_button_events();
    output.set_data(_button_events_output, EventParameter(bel));
  }
}<|MERGE_RESOLUTION|>--- conflicted
+++ resolved
@@ -48,11 +48,9 @@
   _device = device;
 }
 
-////////////////////////////////////////////////////////////////////
-//     Function: ButtonNode::Constructor
-//       Access: Public
-//  Description:
-////////////////////////////////////////////////////////////////////
+/**
+ *
+ */
 ButtonNode::
 ButtonNode(InputDevice *device) :
   DataNode(device->get_name()),
@@ -67,15 +65,9 @@
  */
 ButtonNode::
 ~ButtonNode() {
-<<<<<<< HEAD
-  // When the _device pointer destructs, the ClientButtonDevice
-  // disconnects itself from the ClientBase, and everything that needs
-  // to get turned off does.  Magic.
-=======
   // When the _button pointer destructs, the ClientButtonDevice disconnects
   // itself from the ClientBase, and everything that needs to get turned off
   // does.  Magic.
->>>>>>> bd1df2b9
 }
 
 /**
