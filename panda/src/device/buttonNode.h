/**
 * PANDA 3D SOFTWARE
 * Copyright (c) Carnegie Mellon University.  All rights reserved.
 *
 * All use of this software is subject to the terms of the revised BSD
 * license.  You should have received a copy of this license along
 * with this source code in a file named "LICENSE."
 *
 * @file buttonNode.h
 * @author drose
 * @date 2002-03-12
 */

#ifndef BUTTONNODE_H
#define BUTTONNODE_H

#include "pandabase.h"

#include "clientBase.h"
#include "clientButtonDevice.h"
#include "dataNode.h"

/**
 * This is the primary interface to on/off button devices associated with a
 * ClientBase.  This creates a node that connects to the named button device,
 * if it exists, and provides hooks to the user to read the state of any of
 * the sequentially numbered buttons associated with that device.
 *
 * It also can associate an arbitrary ButtonHandle with each button; when
 * buttons are associated with ButtonHandles, this node will put appropriate
 * up and down events on the data graph for each button state change.
 */
class EXPCL_PANDA_DEVICE ButtonNode : public DataNode {
PUBLISHED:
<<<<<<< HEAD
  ButtonNode(ClientBase *client, const string &device_name);
  ButtonNode(InputDevice *device);
=======
  explicit ButtonNode(ClientBase *client, const string &device_name);
>>>>>>> 9e8060d4
  virtual ~ButtonNode();

  INLINE bool is_valid() const;

  INLINE int get_num_buttons() const;

  INLINE void set_button_map(int index, ButtonHandle button);
  INLINE ButtonHandle get_button_map(int index) const;

  INLINE bool get_button_state(int index) const;
  INLINE bool is_button_known(int index) const;

public:
  virtual void output(ostream &out) const;
  virtual void write(ostream &out, int indent_level = 0) const;

private:
  PT(InputDevice) _device;

protected:
  // Inherited from DataNode
  virtual void do_transmit_data(DataGraphTraverser *trav,
                                const DataNodeTransmit &input,
                                DataNodeTransmit &output);

private:
  // outputs
  int _button_events_output;

public:
  static TypeHandle get_class_type() {
    return _type_handle;
  }
  static void init_type() {
    DataNode::init_type();
    register_type(_type_handle, "ButtonNode",
                  DataNode::get_class_type());
  }
  virtual TypeHandle get_type() const {
    return get_class_type();
  }
  virtual TypeHandle force_init_type() {init_type(); return get_class_type();}

private:
  static TypeHandle _type_handle;
};

#include "buttonNode.I"

#endif<|MERGE_RESOLUTION|>--- conflicted
+++ resolved
@@ -32,12 +32,8 @@
  */
 class EXPCL_PANDA_DEVICE ButtonNode : public DataNode {
 PUBLISHED:
-<<<<<<< HEAD
-  ButtonNode(ClientBase *client, const string &device_name);
-  ButtonNode(InputDevice *device);
-=======
   explicit ButtonNode(ClientBase *client, const string &device_name);
->>>>>>> 9e8060d4
+  explicit ButtonNode(InputDevice *device);
   virtual ~ButtonNode();
 
   INLINE bool is_valid() const;
